--- conflicted
+++ resolved
@@ -42,34 +42,6 @@
 
 To install the bleeding-edge version, use:
 
-<<<<<<< HEAD
 ```console
 $ pyhon -m pip install git+https://github.com/iterative/mlem
-```
-
-## Anonymized Usage Analytics
-
-To help us better understand how MLEM is used and improve it, MLEM captures and reports anonymized usage statistics.
-
-MLEM's analytics record the following information per event:
-
-- MLEM version (e.g., `0.1.2+5fb5a3.mod`) and OS version (e.g., `MacOS 10.16`)
-- Command name and exception type (e.g., `ls, ValueError` or `get, MLEMRootNotFound`)
-- Country, city (e.g., `RU, Moscow`)
-- A random user_id (generated with [uuid](https://docs.python.org/3/library/uuid.html))
-
-> The code is viewable in [analytics.py](https://github.com/iterative/mlem/mlem/analytics.py).
-> MLEM's analytics are sent through Iterative's proxy to Google BigQuery over HTTPS.
-
-### Opting out
-
-MLEM analytics have no performance impact and help the entire community, so leaving them on is appreciated.
-However, to opt out set an environment variable `MLEM_NO_ANALYTICS=true` or add `no_analytics: true` to `.mlem/config.yaml`.
-
-> This will disable it for the project.
-> We'll add an option to opt out globally soon.
-=======
-```
-$ pip install git+https://github.com/iterative/mlem
-```
->>>>>>> d720df4a
+```