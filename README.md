![image](https://user-images.githubusercontent.com/6797716/165590476-994d4d93-8e98-4afb-b5f8-6f42b9d56efc.png)


[![Check, test and release](https://github.com/iterative/mlem/actions/workflows/check-test-release.yml/badge.svg)](https://github.com/iterative/mlem/actions/workflows/check-test-release.yml)
[![codecov](https://codecov.io/gh/iterative/mlem/branch/main/graph/badge.svg?token=WHU4OAB6O2)](https://codecov.io/gh/iterative/mlem)
[![PyPi](https://img.shields.io/pypi/v/mlem.svg?label=pip&logo=PyPI&logoColor=white)](https://pypi.org/project/mlem)
[![License: Apache 2.0](https://img.shields.io/github/license/iterative/mlem)](https://github.com/iterative/mlem/blob/master/LICENSE)
<!-- [![Maintainability](https://codeclimate.com/github/iterative/mlem/badges/gpa.svg)](https://codeclimate.com/github/iterative/mlem) -->

<<<<<<< HEAD
MLEM helps you package and deploy machine learning models.
It saves model metadata in a standard, human-readable format that can be used in a variety of deployment scenarios, such as real-time serving through a REST API or a batch processing task.
MLEM lets you keep Git as the single source of truth for code and models.

- **Run your ML models anywhere:**
  Wrap models as a Python package or Docker Image, or deploy them to Heroku (SageMaker, Kubernetes, and more platforms coming soon).
  Switch between platforms transparently, with a single command.
=======
MLEM helps you with machine learning model deployment. It saves ML models in a standard format that can be used in a variety of downstream deployment scenarios such as real-time serving through a REST API or batch processing.

- **Run your model anywhere you want:** package it as a Python package, a Docker Image or deploy it to Heroku (SageMaker, Kubernetes and more platforms are coming). Switch between formats and deployment platforms with a single command thanks to unified abstraction.
- **Simple YAML file to save model metadata:** automatically package Python env requirements and input data specifications into a ready-to-deploy format. Use the same human-readable format for any ML framework.
- **Stick to your training workflow:** MLEM doesn't ask you to rewrite your training code. To start using packaging or deployment machinery, add just two lines to your python script: one to import the library and one to save the model.
- **Developer-first experience:** use CLI when you feel like DevOps and API when you feel like a developer.
>>>>>>> 482855ae

- **Simple text file to save model metadata:**
  Automatically include Python requirements and input data needs into a deployment-ready format.
  Use the same format on any ML framework.

<<<<<<< HEAD
- **Stick to your training workflow:**
  MLEM doesn't ask you to rewrite model training code.
  Just add two lines around your Python code: one to import the library and one to save the model.

- **Developer-first experience:**
  Use the CLI when you feel like DevOps and the API when you feel like a developer.

## Why is MLEM special?

The main reason to use MLEM instead of other tools is to adopt a **GitOps approach**, helping you manage model lifecycles in Git:

- **Git as a single source of truth:** MLEM writes model metadata to a plain text file that can be versioned in a Git repo along with your code.
- **Unify model and software deployment:** Release models using the same processes used for software updates (branching, pull requests, etc.).
- **Reuse existing Git infrastructure:** Use familiar hosting like Github or Gitlab for model management, instead of having separate services.
=======
- MLEM **automatically detects** ML framework, Python requirements, model methods and input/output data specifications, saving your time and preventing manual errors.
- MLEM is designed for **Git-centered** ML models development. Use GitOps with Git as the single source of truth. Enable GitFlow and other software engineering best practices.
- MLEM is made with **Unix philosophy** in mind - one tool solves one problem very well. Plug MLEM into your toolset, easily integrating it with other tools like DVC.

## Usage
>>>>>>> 482855ae

This a quick walkthrough showcasing deployment and export functionality of MLEM.

Please read [Get Started guide](https://mlem.ai/doc/get-started) for a full version.

### Installation

MLEM requires Python 3.

```console
$ pyhon -m pip install mlem
```

<<<<<<< HEAD
To install the pre-release version, use:

```console
$ pyhon -m pip install git+https://github.com/iterative/mlem
```
=======
To install the pre-release version, run:

```
$ pip install git+https://github.com/iterative/mlem
```

### Saving the model

```python
# train.py
from mlem.api import save
from sklearn.ensemble import RandomForestClassifier
from sklearn.datasets import load_iris

def main():
    data, y = load_iris(return_X_y=True, as_frame=True)
    rf = RandomForestClassifier(
        n_jobs=2,
        random_state=42,
    )
    rf.fit(data, y)

    save(
        rf,
        "rf",
        sample_data=data,
        labels=["random-forest", "classifier"],
        description="Random Forest Classifier",
    )

if __name__ == "__main__":
    main()
```

Check out what we have:

```shell
$ ls
rf
rf.mlem
$ cat rf.mlem
```
<details>
  <summary>> Click to show `cat` output</summary>

```yaml
artifacts:
  data:
    hash: ea4f1bf769414fdacc2075ef9de73be5
    size: 163651
    uri: rf
description: Random Forest Classifier
labels:
- random-forest
- classifier
model_type:
  methods:
    predict:
      args:
      - name: data
        type_:
          columns:
          - sepal length (cm)
          - sepal width (cm)
          - petal length (cm)
          - petal width (cm)
          dtypes:
          - float64
          - float64
          - float64
          - float64
          index_cols: []
          type: dataframe
      name: predict
      returns:
        dtype: int64
        shape:
        - null
        type: ndarray
    predict_proba:
      args:
      - name: data
        type_:
          columns:
          - sepal length (cm)
          - sepal width (cm)
          - petal length (cm)
          - petal width (cm)
          dtypes:
          - float64
          - float64
          - float64
          - float64
          index_cols: []
          type: dataframe
      name: predict_proba
      returns:
        dtype: float64
        shape:
        - null
        - 3
        type: ndarray
    sklearn_predict:
      args:
      - name: X
        type_:
          columns:
          - sepal length (cm)
          - sepal width (cm)
          - petal length (cm)
          - petal width (cm)
          dtypes:
          - float64
          - float64
          - float64
          - float64
          index_cols: []
          type: dataframe
      name: predict
      returns:
        dtype: int64
        shape:
        - null
        type: ndarray
    sklearn_predict_proba:
      args:
      - name: X
        type_:
          columns:
          - sepal length (cm)
          - sepal width (cm)
          - petal length (cm)
          - petal width (cm)
          dtypes:
          - float64
          - float64
          - float64
          - float64
          index_cols: []
          type: dataframe
      name: predict_proba
      returns:
        dtype: float64
        shape:
        - null
        - 3
        type: ndarray
  type: sklearn
object_type: model
requirements:
- module: sklearn
  version: 1.0.2
- module: pandas
  version: 1.4.1
- module: numpy
  version: 1.22.3
```
</details>

### Deploying the model

If you want to follow this Quick Start, you'll need to sign up on https://heroku.com,
create an API_KEY and populate `HEROKU_API_KEY` env var.

First, create an environment to deploy your model:

```shell
$ mlem declare env heroku staging
💾 Saving env to staging.mlem
```

Now we can [deploy the model with `mlem deploy`](https://mlem.ai/doc/get-started/deploying)
(you need to use different `app_name`, since it's going to be published on https://herokuapp.com):

```shell
$ mlem deployment run mydeploy -m rf -t staging -c app_name=mlem-quick-start
⏳️ Loading deployment from .mlem/deployment/myservice.mlem
🔗 Loading link to .mlem/env/staging.mlem
🔗 Loading link to .mlem/model/rf.mlem
💾 Updating deployment at .mlem/deployment/myservice.mlem
🏛 Creating Heroku App example-mlem-get-started
💾 Updating deployment at .mlem/deployment/myservice.mlem
🛠 Creating docker image for heroku
  💼 Adding model files...
  🛠 Generating dockerfile...
  💼 Adding sources...
  💼 Generating requirements file...
  🛠 Building docker image registry.heroku.com/example-mlem-get-started/web...
  ✅  Built docker image registry.heroku.com/example-mlem-get-started/web
  🔼 Pushed image registry.heroku.com/example-mlem-get-started/web to remote registry at host registry.heroku.com
💾 Updating deployment at .mlem/deployment/myservice.mlem
🛠 Releasing app my-mlem-service formation
💾 Updating deployment at .mlem/deployment/myservice.mlem
✅  Service example-mlem-get-started is up. You can check it out at https://mlem-quick-start.herokuapp.com/
```

### Exporting the model

You could easily [export the model to a different format using `mlem build`](https://mlem.ai/doc/get-started/building):

```
$ mlem build rf docker -c server.type=fastapi -c image.name=sklearn-model
⏳️ Loading model from rf.mlem
🛠 Building MLEM wheel file...
💼 Adding model files...
🛠 Generating dockerfile...
💼 Adding sources...
💼 Generating requirements file...
🛠 Building docker image sklearn-model:latest...
✅  Built docker image sklearn-model:latest
```

## Contributing

Contributions are welcome! Please see our [Contributing Guide](https://mlem.ai/doc/contributing/core)
for more details. Thanks to all our contributors!

## Copyright

This project is distributed under the Apache license version 2.0 (see the LICENSE file in the project root).

By submitting a pull request to this project, you agree to license your contribution under the Apache license version 2.0 to this project.
>>>>>>> 482855ae
<|MERGE_RESOLUTION|>--- conflicted
+++ resolved
@@ -7,49 +7,43 @@
 [![License: Apache 2.0](https://img.shields.io/github/license/iterative/mlem)](https://github.com/iterative/mlem/blob/master/LICENSE)
 <!-- [![Maintainability](https://codeclimate.com/github/iterative/mlem/badges/gpa.svg)](https://codeclimate.com/github/iterative/mlem) -->
 
-<<<<<<< HEAD
 MLEM helps you package and deploy machine learning models.
-It saves model metadata in a standard, human-readable format that can be used in a variety of deployment scenarios, such as real-time serving through a REST API or a batch processing task.
-MLEM lets you keep Git as the single source of truth for code and models.
+It saves ML models in a standard format that can be used in a variety of production scenarios such as real-time REST serving or batch processing.
 
 - **Run your ML models anywhere:**
   Wrap models as a Python package or Docker Image, or deploy them to Heroku (SageMaker, Kubernetes, and more platforms coming soon).
   Switch between platforms transparently, with a single command.
-=======
-MLEM helps you with machine learning model deployment. It saves ML models in a standard format that can be used in a variety of downstream deployment scenarios such as real-time serving through a REST API or batch processing.
-
-- **Run your model anywhere you want:** package it as a Python package, a Docker Image or deploy it to Heroku (SageMaker, Kubernetes and more platforms are coming). Switch between formats and deployment platforms with a single command thanks to unified abstraction.
-- **Simple YAML file to save model metadata:** automatically package Python env requirements and input data specifications into a ready-to-deploy format. Use the same human-readable format for any ML framework.
-- **Stick to your training workflow:** MLEM doesn't ask you to rewrite your training code. To start using packaging or deployment machinery, add just two lines to your python script: one to import the library and one to save the model.
-- **Developer-first experience:** use CLI when you feel like DevOps and API when you feel like a developer.
->>>>>>> 482855ae
 
 - **Simple text file to save model metadata:**
   Automatically include Python requirements and input data needs into a deployment-ready format.
   Use the same format on any ML framework.
 
-<<<<<<< HEAD
 - **Stick to your training workflow:**
   MLEM doesn't ask you to rewrite model training code.
-  Just add two lines around your Python code: one to import the library and one to save the model.
+  Add just two lines around your Python code: one to import the library and one to save the model.
 
 - **Developer-first experience:**
-  Use the CLI when you feel like DevOps and the API when you feel like a developer.
+  Use the CLI when you feel like DevOps, or the API if you feel like a developer.
 
 ## Why is MLEM special?
 
-The main reason to use MLEM instead of other tools is to adopt a **GitOps approach**, helping you manage model lifecycles in Git:
-
-- **Git as a single source of truth:** MLEM writes model metadata to a plain text file that can be versioned in a Git repo along with your code.
-- **Unify model and software deployment:** Release models using the same processes used for software updates (branching, pull requests, etc.).
-- **Reuse existing Git infrastructure:** Use familiar hosting like Github or Gitlab for model management, instead of having separate services.
-=======
-- MLEM **automatically detects** ML framework, Python requirements, model methods and input/output data specifications, saving your time and preventing manual errors.
-- MLEM is designed for **Git-centered** ML models development. Use GitOps with Git as the single source of truth. Enable GitFlow and other software engineering best practices.
-- MLEM is made with **Unix philosophy** in mind - one tool solves one problem very well. Plug MLEM into your toolset, easily integrating it with other tools like DVC.
+The main reason to use MLEM instead of other tools is to adopt a **GitOps approach** to manage model lifecycles.
+
+- **Git as a single source of truth:**
+  MLEM writes model metadata to a plain text file that can be versioned in Git along with code.
+  This enables GitFlow and other software engineering best practices.
+
+- **Unify model and software deployment:**
+  Release models using the same processes used for software updates (branching, pull requests, etc.).
+
+- **Reuse existing Git infrastructure:**
+  Use familiar hosting like Github or Gitlab for model management, instead of having separate services.
+
+- **UNIX philosophy:**
+  MLEM is a modular tool that solves one problem very well.
+  It integrates well into a larger toolset from Iterative.ai, such as [DVC](https://dvc.org/) and [CML](https://cml.dev/).
 
 ## Usage
->>>>>>> 482855ae
 
 This a quick walkthrough showcasing deployment and export functionality of MLEM.
 
@@ -63,18 +57,11 @@
 $ pyhon -m pip install mlem
 ```
 
-<<<<<<< HEAD
-To install the pre-release version, use:
-
-```console
-$ pyhon -m pip install git+https://github.com/iterative/mlem
-```
-=======
-To install the pre-release version, run:
-
-```
-$ pip install git+https://github.com/iterative/mlem
-```
+> To install the pre-release version:
+>
+> ```console
+> $ pyhon -m pip install git+https://github.com/iterative/mlem
+> ```
 
 ### Saving the model
 
@@ -291,5 +278,4 @@
 
 This project is distributed under the Apache license version 2.0 (see the LICENSE file in the project root).
 
-By submitting a pull request to this project, you agree to license your contribution under the Apache license version 2.0 to this project.
->>>>>>> 482855ae
+By submitting a pull request to this project, you agree to license your contribution under the Apache license version 2.0 to this project.