--- conflicted
+++ resolved
@@ -36,7 +36,6 @@
     runs-on: ${{ matrix.os }}
     strategy:
       matrix:
-<<<<<<< HEAD
         os: [ubuntu-latest, windows-latest, macos-latest]
         python: ["3.7", "3.8", "3.9"]
         exclude:
@@ -44,16 +43,12 @@
           - os: windows-latest
             python: "3.9"
       fail-fast: false
-=======
-        python: ["3.7", "3.8", "3.9"]
->>>>>>> c1a9ce15
     steps:
     - uses: actions/checkout@v2
       with:
         fetch-depth: 0
     - uses: actions/setup-python@v2
       with:
-<<<<<<< HEAD
         python-version: ${{ matrix.python }}
     - name: get pip cache dir
       id: pip-cache-dir
@@ -73,9 +68,6 @@
         brew install hdf5 wget c-blosc
         wget https://raw.githubusercontent.com/Homebrew/homebrew-core/fb8323f2b170bd4ae97e1bac9bf3e2983af3fdb0/Formula/libomp.rb
         brew install ./libomp.rb
-=======
-         python-version: ${{ matrix.python }}
->>>>>>> c1a9ce15
     # legacy-resolver makes install faster by order of magnitude
     - name: Install
       if: steps.cache.pip-cache-dir.cache-hit != 'true'
