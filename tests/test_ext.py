--- conflicted
+++ resolved
@@ -2,11 +2,7 @@
 from pathlib import Path
 
 from mlem import ExtensionLoader
-<<<<<<< HEAD
-from mlem.config import MlemConfigBase
-=======
 from mlem.config import MlemConfig, MlemConfigBase
->>>>>>> 1f7bc295
 from mlem.utils.entrypoints import (
     MLEM_CONFIG_ENTRY_POINT,
     MLEM_ENTRY_POINT,
@@ -63,13 +59,6 @@
 
 def test_all_configs_in_entrypoints():
     impls = find_implementations(MlemConfigBase)
-    assert {
-        e.entry for e in load_entrypoints(MLEM_CONFIG_ENTRY_POINT).values()
-    } == {f"{i.__config__.section} = {k}" for i, k in impls.items()}
-
-
-def test_all_configs_in_entrypoints():
-    impls = find_implementations(MlemConfigBase)
     impls[MlemConfig] = f"{MlemConfig.__module__}:{MlemConfig.__name__}"
     assert {
         e.entry for e in load_entrypoints(MLEM_CONFIG_ENTRY_POINT).values()
