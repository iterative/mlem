--- conflicted
+++ resolved
@@ -75,12 +75,7 @@
 
 @long
 @need_test_repo_auth
-<<<<<<< HEAD
-@issue_110
 def test_apply_from_remote(current_test_branch, s3_tmp_path):
-=======
-def test_apply_remote(current_test_branch, s3_tmp_path):
->>>>>>> 00373e3d
     runner = CliRunner()
     model_path = "simple/data/model"
     data_path = "simple/data/test_x"
