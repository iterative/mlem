--- conflicted
+++ resolved
@@ -8,15 +8,10 @@
 def test_model_cloning(runner: Runner, model_path):
     with tempfile.TemporaryDirectory() as path:
         path = posixpath.join(path, "cloned")
-<<<<<<< HEAD
         result = runner.invoke(["clone", model_path, path])
-        assert result.exit_code == 0, (result.exception, result.output)
-=======
-        result = runner.invoke(["clone", model_path, path, "--no-index"])
         assert result.exit_code == 0, (
             result.stdout,
             result.stderr,
             result.exception,
         )
->>>>>>> f47bf345
         load_meta(path, load_value=False)