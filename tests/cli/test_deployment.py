--- conflicted
+++ resolved
@@ -21,14 +21,9 @@
 
 
 class DeployStateMock(DeployState):
-<<<<<<< HEAD
+    """mock"""
+
     allow_default: ClassVar = True
-=======
-    """mock"""
-
-    def get_client(self) -> Client:
-        pass
->>>>>>> 1f7bc295
 
 
 class MlemDeploymentMock(MlemDeployment):
@@ -43,15 +38,10 @@
     status: DeployStatus = DeployStatus.NOT_DEPLOYED
     """status"""
     param: str = ""
-<<<<<<< HEAD
+    """param"""
 
     def _get_client(self, state) -> Client:
         return HTTPClient(host="", port=None)
-=======
-    """param"""
-    state: DeployState = DeployStateMock()
-    """state"""
->>>>>>> 1f7bc295
 
 
 class MlemEnvMock(MlemEnv):
