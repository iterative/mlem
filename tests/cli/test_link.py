--- conflicted
+++ resolved
@@ -28,19 +28,12 @@
     result = runner.invoke(
         ["link", model_path, link_name, "--target-project", project],
     )
-<<<<<<< HEAD
-    assert result.exit_code == 0, result.output
-    link_path = os.path.join(project, link_name)
-=======
     assert result.exit_code == 0, (
         result.stdout,
         result.stderr,
         result.exception,
     )
-    link_path = os.path.join(
-        project, MLEM_DIR, MlemLink.object_type, link_name
-    )
->>>>>>> f47bf345
+    link_path = os.path.join(project, link_name)
     assert os.path.exists(link_path)
     link_object = load_meta(link_path, follow_links=False)
     assert isinstance(link_object, MlemLink)
