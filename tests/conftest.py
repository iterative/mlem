import os
import tempfile
from typing import Any, Callable, Type

import pandas as pd
import pytest
from fsspec.implementations.local import LocalFileSystem
from sklearn.datasets import load_iris
from sklearn.tree import DecisionTreeClassifier

from mlem import CONFIG
from mlem.api import init, save
from mlem.constants import PREDICT_ARG_NAME, PREDICT_METHOD_NAME
<<<<<<< HEAD
from mlem.core.artifacts import LOCAL_STORAGE
=======
from mlem.contrib.sklearn import SklearnModel
>>>>>>> 312c496a
from mlem.core.dataset_type import (
    Dataset,
    DatasetReader,
    DatasetType,
    DatasetWriter,
)
from mlem.core.metadata import load_meta
from mlem.core.model import Argument, ModelType, Signature
from mlem.core.objects import DatasetMeta, ModelMeta, mlem_dir_path
from mlem.core.requirements import Requirements

RESOURCES = "resources"

long = pytest.mark.long


@pytest.fixture(scope="session", autouse=True)
def add_test_env():
    os.environ["MLEM_TESTS"] = "true"
    CONFIG.TESTS = True


def resource_path(test_file, *paths):
    resources_dir = os.path.join(os.path.dirname(test_file), RESOURCES)
    return os.path.join(resources_dir, *paths)


@pytest.fixture
def local_fs():
    return LocalFileSystem()


@pytest.fixture(params=["numpy", "pandas"])
def model_train_target(request):
    """Note that in tests we often use both model and data,
    so having them compatible is a requirement for now.
    Though in future we may want to add tests with incompatible models and data
    """
    if request.param == "numpy":
        train, target = load_iris(return_X_y=True)
    elif request.param == "pandas":
        train, target = load_iris(return_X_y=True)
        train = pd.DataFrame(train)
    model = DecisionTreeClassifier().fit(train, target)
    return model, train, target


@pytest.fixture
def pandas_data():
    return pd.DataFrame([[1, 0], [0, 1]], columns=["a", "b"])


@pytest.fixture
def train(model_train_target):
    return model_train_target[1]


@pytest.fixture
def model(model_train_target):
    return model_train_target[0]


@pytest.fixture
def dataset_meta(train):
    return DatasetMeta.from_data(train)


@pytest.fixture
def model_meta(model):
    return ModelMeta.from_obj(model)


@pytest.fixture
def model_path(model_train_target, tmpdir_factory):
    temp_dir = str(tmpdir_factory.mktemp("saved-model"))
    model, train, _ = model_train_target
    # because of link=False we test reading by path here
    # reading by link name is not tested
    save(model, temp_dir, tmp_sample_data=train, link=False)
    yield temp_dir


@pytest.fixture
def data_path(train, tmpdir_factory):
    temp_dir = str(tmpdir_factory.mktemp("saved-data"))
    save(train, temp_dir, link=False)
    yield temp_dir


@pytest.fixture
def dataset_meta_saved(data_path):
    return load_meta(data_path)


@pytest.fixture
def model_meta_saved(model_path):
    return load_meta(model_path)


@pytest.fixture
def mlem_root(tmpdir_factory):
    dir = str(tmpdir_factory.mktemp("mlem-root"))
    init(dir)
    # TODO: bug: when reqs are empty, they serialize to "{}", not "[]"
    # https://github.com/iterative/mlem/issues/95
    model = ModelMeta(
        requirements=Requirements.new("sklearn"),
        model_type=SklearnModel(methods={}, model=""),
    )
    model.dump("model1", mlem_root=dir)

    model.make_link(
        mlem_dir_path(
            "latest", LocalFileSystem(), obj_type=ModelMeta, mlem_root=dir
        )
    )
    yield dir


@pytest.fixture
def model_path_mlem_root(model_train_target, tmpdir_factory):
    model, train, _ = model_train_target
    dir = str(tmpdir_factory.mktemp("mlem-root-with-model"))
    init(dir)
    model_dir = os.path.join(dir, "generated-model")
    save(model, model_dir, tmp_sample_data=train, link=True)
    yield model_dir, dir


def dataset_write_read_check(
    dataset: Dataset,
    writer: DatasetWriter = None,
    reader_type: Type[DatasetReader] = None,
    custom_eq: Callable[[Any, Any], bool] = None,
    custom_assert: Callable[[Any, Any], Any] = None,
):
    with tempfile.TemporaryDirectory() as tmpdir:
        writer = writer or dataset.dataset_type.get_writer()

        storage = LOCAL_STORAGE
        reader, artifacts = writer.write(dataset, storage, tmpdir)
        if reader_type is not None:
            assert isinstance(reader, reader_type)

        new = reader.read(artifacts)

        assert dataset.dataset_type == new.dataset_type
        if custom_assert is not None:
            custom_assert(new.data, dataset.data)
        else:
            if custom_eq is not None:
                assert custom_eq(new.data, dataset.data)
            else:
                assert new.data == dataset.data


def check_model_type_common_interface(
    model_type: ModelType, data_type: DatasetType, returns_type: DatasetType
):
    assert PREDICT_METHOD_NAME in model_type.methods
    assert model_type.methods[PREDICT_METHOD_NAME] == Signature(
        name=PREDICT_METHOD_NAME,
        args=[Argument(name=PREDICT_ARG_NAME, type_=data_type)],
        returns=returns_type,
    )<|MERGE_RESOLUTION|>--- conflicted
+++ resolved
@@ -11,11 +11,8 @@
 from mlem import CONFIG
 from mlem.api import init, save
 from mlem.constants import PREDICT_ARG_NAME, PREDICT_METHOD_NAME
-<<<<<<< HEAD
+from mlem.contrib.sklearn import SklearnModel
 from mlem.core.artifacts import LOCAL_STORAGE
-=======
-from mlem.contrib.sklearn import SklearnModel
->>>>>>> 312c496a
 from mlem.core.dataset_type import (
     Dataset,
     DatasetReader,
