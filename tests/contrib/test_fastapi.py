--- conflicted
+++ resolved
@@ -75,21 +75,12 @@
 
 def test_create_handler(f_signature, executor):
     server = FastAPIServer()
-<<<<<<< HEAD
     _, response_model, _ = server._create_handler(
-        PREDICT_METHOD_NAME, signature, executor
-    )
-    assert (
-        response_model.__name__
-        == f"{PREDICT_METHOD_NAME}_response_{signature.returns.get_model().__name__}"
-=======
-    _, response_model = server._create_handler(
         PREDICT_METHOD_NAME, f_signature, executor
     )
     assert (
         response_model.__name__
-        == f"{PREDICT_METHOD_NAME}_response_{f_signature.returns.get_serializer().get_model().__name__}"
->>>>>>> e6b3286b
+        == f"{PREDICT_METHOD_NAME}_response_{f_signature.returns.get_model().__name__}"
     )
     assert isinstance(response_model, ModelMetaclass)
 
