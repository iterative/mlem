# pylint: disable=W0212
from typing import Callable

import numpy as np
import pandas as pd
import pytest
from fastapi.testclient import TestClient
from pydantic import create_model
from pydantic.main import BaseModel, ModelMetaclass

from mlem.constants import PREDICT_ARG_NAME, PREDICT_METHOD_NAME
from mlem.contrib.fastapi import FastAPIServer, rename_recursively
from mlem.contrib.numpy import NumpyNdarrayType
from mlem.core.data_type import DataAnalyzer, FileSerializer
from mlem.core.model import Argument, Signature
from mlem.core.objects import MlemModel
from mlem.runtime.client import Client
from mlem.runtime.interface import Interface, InterfaceMethod, ModelInterface
from mlem.runtime.server import ServerInterface
from tests.contrib.test_pandas import pandas_assert


@pytest.fixture
def f_signature(train):
    data_type = DataAnalyzer.analyze(train)
    returns_type = NumpyNdarrayType(shape=(None,), dtype="float64")
    kwargs = {"varkw": "kwargs"}
    return Signature(
        name=PREDICT_METHOD_NAME,
        args=[Argument(name=PREDICT_ARG_NAME, type_=data_type)],
        returns=returns_type,
        **kwargs,
    )


@pytest.fixture
def payload_model(f_signature):
    serializers = {
        arg.name: arg.type_.get_serializer() for arg in f_signature.args
    }
    kwargs = {
        key: (serializer.get_model(), ...)
        for key, serializer in serializers.items()
    }
    return create_model("Model", **kwargs)


@pytest.fixture
def f_interface(model, train):
    model = MlemModel.from_obj(model, sample_data=train)
    interface = ServerInterface.create(
        FastAPIServer(standardize=True), ModelInterface.from_model(model)
    )
    return interface


@pytest.fixture
def executor(f_interface):
    return f_interface.get_method_executor(PREDICT_METHOD_NAME)


@pytest.fixture
def f_client(f_interface):
    app = FastAPIServer(standardize=True).app_init(f_interface)
    return TestClient(app)


def test_rename_recursively(payload_model):
    rename_recursively(payload_model, "predict")

    def recursive_assert(model):
        assert model.__name__.startswith("predict")
        for field in model.__fields__.values():
            if issubclass(field.type_, BaseModel):
                recursive_assert(field.type_)

    recursive_assert(payload_model)


def test_create_handler(f_signature, executor):
    server = FastAPIServer()
    _, response_model, _ = server._create_handler(
        PREDICT_METHOD_NAME,
        InterfaceMethod.from_signature(f_signature),
        executor,
    )
    assert (
        response_model.__name__
        == f"{PREDICT_METHOD_NAME}_response_{f_signature.returns.get_model().__name__}"
    )
    assert isinstance(response_model, ModelMetaclass)


def test_create_handler_primitive():
    def f(data):
        return data

    signature: InterfaceMethod = InterfaceMethod.from_signature(
        Signature.from_method(f, auto_infer=True, data="value")
    )

    server = FastAPIServer()
    handler, response_model, _ = server._create_handler(
        PREDICT_METHOD_NAME, signature, f
    )
    request_model = handler.__annotations__["model"]
    assert request_model.__fields__["data"].type_ is str
    assert response_model is str
    assert handler(request_model(data="value")) == "value"


def test_endpoint(f_client, f_interface: Interface, create_mlem_client, train):
    docs = f_client.get("/openapi.json")
    assert docs.status_code == 200, docs.json()

    mlem_client: Client = create_mlem_client(f_client)
    remote_interface = mlem_client.interface
    payload_1 = (
        remote_interface.__root__[PREDICT_METHOD_NAME]
        .args[0]
        .get_serializer()
        .serialize(train)
    )

    payload = (
        f_interface.get_method_signature(PREDICT_METHOD_NAME)
        .args[0]
        .get_serializer()
        .serialize(train)
    )
    assert payload == payload_1

    response = f_client.post(
        f"/{PREDICT_METHOD_NAME}",
        json={"data": payload},
    )
    assert response.status_code == 200, response.text
    assert response.json() == [0] * 50 + [1] * 50 + [2] * 50


@pytest.mark.parametrize(
    "data",
    [
        [-1, 0, 1],
        [{"key": "value", "key2": 1}, {"key": "value", "key2": 1}],
        [{"key": "value", "key2": 1}],
        [{"key": "value"}],
        {"key": [1]},
        {"key": [1], "key2": [2]},
        {"key": [1, 2]},
        {"key": [1, 2], "key2": [3, 4]},
        [[1]],
        [[1, 1]],
        [[1], [2]],
        [[1, 1], [2, 2]],
        {"key": {"key": 1}},
        {"key": {"key": 1}, "key2": {"key": 1}},
        {"key": {"key": 1, "key2": 1}},
        {"key": {"key": 1, "key2": 1}, "key2": {"key": 1, "key2": 1}},
    ],
)
def test_nested_objects_in_schema(data):
    model = MlemModel.from_obj(lambda x: x, sample_data=data)
    interface = ModelInterface.from_model(model)

    app = FastAPIServer().app_init(interface)
    client = TestClient(app)

    docs = client.get("/openapi.json")
    assert docs.status_code == 200, docs.json()
    payload = (
        interface.model.model_type.methods["__call__"]
        .args[0]
        .type_.get_serializer()
        .serialize(data)
    )

    response = client.post(
        "/__call__",
        json={"x": payload},
    )
    assert response.status_code == 200, response.json()
    assert response.json() == data


@pytest.mark.parametrize(
    "data,eq_assert",
    [
        [np.array([1, 2]), np.testing.assert_allclose],
        [pd.DataFrame([{"col": 1}]), pandas_assert],
    ],
)
def test_file_endpoint(
    create_mlem_client, create_client, data, eq_assert: Callable, tmp_path
):
    model_interface = ModelInterface.from_model(
        MlemModel.from_obj(lambda x: x, sample_data=data)
    )

    server = FastAPIServer(
        standardize=False,
        request_serializer=FileSerializer(),
        response_serializer=FileSerializer(),
    )
    interface = ServerInterface.create(server, model_interface)
    client = create_client(server, interface)

    docs = client.get("/openapi.json")
    assert docs.status_code == 200, docs.json()

    mlem_client: Client = create_mlem_client(client)
    remote_interface = mlem_client.interface
    dt = remote_interface.__root__["__call__"].args[0].data_type
    ser = FileSerializer()
    with ser.dump(dt, data) as f:
        response = client.post("/__call__", files={"file": f})
    assert response.status_code == 200
    resp_array = ser.deserialize(dt, response.content)
    eq_assert(resp_array, data)

    eq_assert(mlem_client(data), data)

<<<<<<< HEAD
=======
    path = tmp_path / "data"
    with open(path, "wb") as fout, ser.dump(dt, data) as fin:
        fout.write(fin.read())

    eq_assert(mlem_client(str(path)), data)
    eq_assert(mlem_client(path), data)

>>>>>>> 6ac24f66

def test_serve_processors_model(
    processors_model, create_mlem_client, create_client
):
    model_interface = ModelInterface.from_model(processors_model)

    server = FastAPIServer(
        standardize=True,
    )
    interface = ServerInterface.create(server, model_interface)
    client = create_client(server, interface)

    docs = client.get("/openapi.json")
    assert docs.status_code == 200, docs.json()

    mlem_client: Client = create_mlem_client(client)
    remote_interface = mlem_client.interface
    dt = remote_interface.__root__["predict"].args[0].data_type
    response = client.post(
        "/predict", json={"data": dt.serialize(["1", "2", "3"])}
    )
    assert response.status_code == 200
    resp = remote_interface.__root__["predict"].returns.data_type.deserialize(
        response.json()
    )
    assert resp == 4<|MERGE_RESOLUTION|>--- conflicted
+++ resolved
@@ -220,8 +220,6 @@
 
     eq_assert(mlem_client(data), data)
 
-<<<<<<< HEAD
-=======
     path = tmp_path / "data"
     with open(path, "wb") as fout, ser.dump(dt, data) as fin:
         fout.write(fin.read())
@@ -229,7 +227,6 @@
     eq_assert(mlem_client(str(path)), data)
     eq_assert(mlem_client(path), data)
 
->>>>>>> 6ac24f66
 
 def test_serve_processors_model(
     processors_model, create_mlem_client, create_client
