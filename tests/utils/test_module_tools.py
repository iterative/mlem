from typing import ClassVar

import numpy
import pytest
from pydantic import BaseModel

from mlem.utils.importing import import_from_path, import_module
from mlem.utils.module import (
    check_pypi_module,
    get_module_repr,
    get_module_version,
    get_object_module,
    get_object_requirements,
    is_builtin_module,
    is_extension_module,
    is_installable_module,
    is_local_module,
    is_mlem_module,
    is_private_module,
    is_pseudo_module,
)
from tests.conftest import long


class Obj:
    pass


# def test_analyze_module_imports(): #TODO: https://github.com/iterative/mlem/issues/44
#     reqs = analyze_module_imports('tests.utils.test_module_tools')
#     assert reqs == {get_module_repr(pytest)}


@pytest.fixture()
def external_local_module(tmp_path_factory):
    path = tmp_path_factory.mktemp("external") / "external.py"
    path.touch()
    return import_from_path("external", str(path))


@long
def test_check_pypi_module():
    assert check_pypi_module("numpy", "1.17.3")
    assert check_pypi_module("pandas")

    assert not check_pypi_module("my-super-module", warn_on_error=False)
    assert not check_pypi_module("pandas", "100.200.300", warn_on_error=False)

    with pytest.raises(ValueError):
        check_pypi_module("my-super-module", raise_on_error=True)

    with pytest.raises(ImportError):
        check_pypi_module("pandas", "100.200.300", raise_on_error=True)


def test_module_representation():
    from setup import setup_args

    for module in setup_args["install_requires"]:
        mod_name = module.split("==", maxsplit=1)[0]
        try:
            mod = import_module(mod_name)
            repr = get_module_repr(mod)
            if "=" in module:
                assert module == repr
            else:
                assert module == repr.split("==", maxsplit=1)[0]
        except (ImportError, NameError):
            continue


def test_is_installed_module(external_local_module):
    import builtins
    import pickle

    import catboost
    import lightgbm
    import opcode
    import requests
    import xgboost

    from tests.utils import module_tools_mock_req

    from tests.utils import module_tools_mock_req

    assert not is_installable_module(pickle)
    assert not is_installable_module(builtins)
    assert not is_installable_module(opcode)
    assert is_installable_module(requests), requests.__file__

    mlem_module = get_object_module(get_object_module)
    assert not is_installable_module(mlem_module)

    assert not is_installable_module(external_local_module)
    assert not is_installable_module(module_tools_mock_req)

<<<<<<< HEAD

=======
    assert is_installable_module(xgboost)
    assert is_installable_module(lightgbm)
    assert is_installable_module(catboost)


>>>>>>> 890541f1
def test_is_builtin_module(external_local_module):
    import builtins
    import pickle

    import opcode
    import requests

    from tests.utils import module_tools_mock_req

    assert is_builtin_module(pickle)
    assert is_builtin_module(builtins)
    assert is_builtin_module(opcode)
    assert not is_builtin_module(requests), requests.__file__

    mlem_module = get_object_module(get_object_module)
    assert not is_builtin_module(mlem_module)

    assert not is_builtin_module(external_local_module)
    assert not is_builtin_module(module_tools_mock_req)


def test_is_private_module():
    import pickle as p

    import _datetime as d

    assert not is_private_module(p)
    assert is_private_module(d)


def test_is_pseudo_module():
    import __future__

    import pickle

    assert not is_pseudo_module(pickle)
    assert is_pseudo_module(__future__)


def test_is_extension_module():
    import pickle

    import _ctypes
    import _datetime

    assert not is_extension_module(pickle)
    assert is_extension_module(_datetime)
    assert is_extension_module(_ctypes)


def test_is_local_module(external_local_module):
    import pickle
    import sys

    import requests

    from tests.utils import module_tools_mock_req

    assert not is_local_module(sys)
    assert not is_local_module(pickle)
    assert not is_local_module(requests)
    assert is_local_module(external_local_module)
    assert is_local_module(module_tools_mock_req)
    assert is_local_module(sys.modules[__name__])
    assert not is_local_module(sys.modules["__future__"])
    assert not is_local_module(sys.modules[is_local_module.__module__])


def test_is_mlem_module():
    import sys

    import requests

    import mlem
    from mlem.utils import module

    assert is_mlem_module(mlem)
    assert is_mlem_module(module)

    assert not is_mlem_module(sys)
    assert not is_mlem_module(requests)


def test_module_version():
    # we do not check for concrete version as they could differ
    assert get_module_version(import_module("numpy")) is not None
    assert get_module_version(import_module("dill")) is not None
    # typing_extensions doesn't have __version__ attr, thus heuristics should be applied here
    assert get_module_version(import_module("typing_extensions")) is not None


class Clazz:
    field: ClassVar = numpy


class ModelClazz(BaseModel):
    field: ClassVar = numpy


def test_get_object_requirements__classvar():
    assert get_object_requirements(Clazz).modules == ["numpy"]
    assert get_object_requirements(Clazz()).modules == ["numpy"]


def test_get_object_requirements__classvar_in_model():
    assert get_object_requirements(ModelClazz).modules == ["numpy"]
    assert get_object_requirements(ModelClazz()).modules == ["numpy"]


# Copyright 2019 Zyfra
# Copyright 2021 Iterative
#
# Licensed under the Apache License, Version 2.0 (the "License");
# you may not use this file except in compliance with the License.
# You may obtain a copy of the License at
#
#     http://www.apache.org/licenses/LICENSE-2.0
#
# Unless required by applicable law or agreed to in writing, software
# distributed under the License is distributed on an "AS IS" BASIS,
# WITHOUT WARRANTIES OR CONDITIONS OF ANY KIND, either express or implied.
# See the License for the specific language governing permissions and
# limitations under the License.<|MERGE_RESOLUTION|>--- conflicted
+++ resolved
@@ -81,8 +81,6 @@
 
     from tests.utils import module_tools_mock_req
 
-    from tests.utils import module_tools_mock_req
-
     assert not is_installable_module(pickle)
     assert not is_installable_module(builtins)
     assert not is_installable_module(opcode)
@@ -94,15 +92,11 @@
     assert not is_installable_module(external_local_module)
     assert not is_installable_module(module_tools_mock_req)
 
-<<<<<<< HEAD
-
-=======
     assert is_installable_module(xgboost)
     assert is_installable_module(lightgbm)
     assert is_installable_module(catboost)
 
 
->>>>>>> 890541f1
 def test_is_builtin_module(external_local_module):
     import builtins
     import pickle
