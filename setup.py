from pathlib import Path

from setuptools import find_packages, setup

install_requires = [
    "dill",
    "requests",
    "isort>4",
    "docker",
    "pydantic>=1.9.0,<2",
    "typer",
    "click<8.1",
    "rich",
    "aiohttp<4",
    "aiohttp_swagger<2",
    "Jinja2>=3",
    "fsspec>=2021.7.0",
    "pyparsing<3",  # legacy resolver problem
    "cached-property",
    "entrypoints",
    "filelock",
    "appdirs",
    "python-daemon",
    "distro",
    "gitpython",
    "flatdict",
]

tests = [
    "pytest",
    "pytest-cov",
    "pytest-lazy-fixture==0.6.3",
    "pytest-mock",
    "pylint",
    # we use this to suppress pytest-related false positives in our tests.
    "pylint-pytest",
    # we use this to suppress some messages in tests, eg: foo/bar naming,
    # and, protected method calls in our tests
    "pylint-plugin-utils",
    "s3fs",
    "boto3",
    "botocore",
    "adlfs",
    "gcsfs",
    "testcontainers",
]

extras = {
    "tests": tests,
    "dvc": ["dvc~=2.0"],
    "pandas": ["pandas", "lxml", "openpyxl", "xlrd", "tables", "pyarrow"],
    "numpy": ["numpy"],
    "sklearn": ["scipy", "scikit-learn"],
    "catboost": ["catboost"],
    "xgboost": ["xgboost"],
    "lightgbm": ["lightgbm"],
    "fastapi": ["uvicorn", "fastapi"],
    # "sagemaker": ["boto3==1.19.12", "sagemaker"],
    "torch": ["torch"],
<<<<<<< HEAD
    "azure": ["adlfs>=2021.10.0", "azure-identity>=1.4.0", "knack"],
    "gs": ["gcsfs>=2021.11.1"],
    "hdfs": [
        "pyarrow>=1",
        "fsspec[arrow]",
    ],
    "s3": ["s3fs[boto3]>=2021.11.1", "aiobotocore[boto3]>2"],
    "ssh": ["bcrypt", "sshfs[bcrypt]>=2021.11.2"],
=======
    "rmq": ["pika"],
>>>>>>> d720df4a
}

extras["all"] = [_ for e in extras.values() for _ in e]
extras["tests"] += extras["all"]

setup_args = dict(  # noqa: C408
    name="mlem",
    use_scm_version=True,
    setup_requires=["setuptools_scm", "fastentrypoints>=0.12"],
    description="Version and deploy your models following GitOps principles",
    long_description=(Path(__file__).parent / "README.md").read_text(
        encoding="utf8"
    ),
    long_description_content_type="text/markdown",
    maintainer="Iterative",
    maintainer_email="support@mlem.ai",
    author="Mikhail Sveshnikov",
    author_email="mike0sv@iterative.ai",
    download_url="https://github.com/iterative/mlem",
    license="Apache License 2.0",
    install_requires=install_requires,
    extras_require=extras,
    keywords="data-science data-version-control machine-learning git mlops"
    " developer-tools reproducibility collaboration ai",
    python_requires=">=3.6",
    classifiers=[
        "Development Status :: 4 - Beta",
        "Programming Language :: Python :: 3",
        "Programming Language :: Python :: 3.6",
        "Programming Language :: Python :: 3.7",
        "Programming Language :: Python :: 3.8",
        "Programming Language :: Python :: 3.9",
    ],
    packages=find_packages(exclude=["tests*"]),
    include_package_data=True,
    url="https://mlem.ai",
    entry_points={
        "console_scripts": ["mlem = mlem.cli:app"],
        # Additional mechanism for plugins.
        # This is the way for mlem to find implementations in installed modules.
        # Since mlem has some "optional" implementations,
        # we should populate them like this as well
        "mlem.contrib": [
            "artifact.dvc = mlem.contrib.dvc:DVCArtifact",
            "client.rmq = mlem.contrib.rabbitmq:RabbitMQClient",
            "dataset_reader.numpy = mlem.contrib.numpy:NumpyArrayReader",
            "dataset_reader.pandas = mlem.contrib.pandas:PandasReader",
            "dataset_type.dataframe = mlem.contrib.pandas:DataFrameType",
            "dataset_type.series = mlem.contrib.pandas:SeriesType",
            "dataset_type.lightgbm = mlem.contrib.lightgbm:LightGBMDatasetType",
            "dataset_type.ndarray = mlem.contrib.numpy:NumpyNdarrayType",
            "dataset_type.number = mlem.contrib.numpy:NumpyNumberType",
            "dataset_type.xgboost_dmatrix = mlem.contrib.xgboost:DMatrixDatasetType",
            "dataset_writer.numpy_number = mlem.contrib.numpy:NumpyNumberWriter",
            "dataset_writer.numpy = mlem.contrib.numpy:NumpyArrayWriter",
            "dataset_writer.pandas = mlem.contrib.pandas:PandasWriter",
            "dataset_writer.pandas_series = mlem.contrib.pandas:PandasSeriesWriter",
            "dataset_writer.lightgbm = mlem.contrib.lightgbm:LightGBMDatasetWriter",
            "dataset_reader.pandas_series = mlem.contrib.pandas:PandasSeriesReader",
            "dataset_writer.torch = mlem.contrib.torch:TorchTensorWriter",
            "dataset_reader.lightgbm = mlem.contrib.lightgbm:LightGBMDatasetReader",
            "dataset_reader.numpy_number = mlem.contrib.numpy:NumpyNumberReader",
            "dataset_reader.torch = mlem.contrib.torch:TorchTensorReader",
            "dataset_type.torch = mlem.contrib.torch:TorchTensorDatasetType",
            "deploy.heroku = mlem.contrib.heroku.meta:HerokuDeploy",
            "deploy_state.heroku = mlem.contrib.heroku.meta:HerokuState",
            "docker_registry = mlem.contrib.docker.base:DockerRegistry",
            "docker_registry.docker_io = mlem.contrib.docker.base:DockerIORegistry",
            "docker_registry.heroku = mlem.contrib.heroku.build:HerokuRemoteRegistry",
            "docker_registry.remote = mlem.contrib.docker.base:RemoteRegistry",
            "env.heroku = mlem.contrib.heroku.meta:HerokuEnvMeta",
            "import.pandas = mlem.contrib.pandas:PandasImport",
            "model_io.catboost_io = mlem.contrib.catboost:CatBoostModelIO",
            "model_io.lightgbm_io = mlem.contrib.lightgbm:LightGBMModelIO",
            "model_io.pickle = mlem.contrib.callable:PickleModelIO",
            "model_io.xgboost_io = mlem.contrib.xgboost:XGBoostModelIO",
            "model_io.torch_io = mlem.contrib.torch:TorchModelIO",
            "model_type.callable = mlem.contrib.callable:CallableModelType",
            "model_type.catboost = mlem.contrib.catboost:CatBoostModel",
            "model_type.lightgbm = mlem.contrib.lightgbm:LightGBMModel",
            "model_type.sklearn = mlem.contrib.sklearn:SklearnModel",
            "model_type.xgboost = mlem.contrib.xgboost:XGBoostModel",
            "model_type.torch = mlem.contrib.torch:TorchModel",
            "packager.docker = mlem.contrib.docker.base:DockerImagePackager",
            "packager.docker_dir = mlem.contrib.docker.base:DockerDirPackager",
            "packager.pip = mlem.contrib.pip.base:PipPackager",
            "packager.whl = mlem.contrib.pip.base:WhlPackager",
            "server.fastapi = mlem.contrib.fastapi:FastAPIServer",
            "server.heroku = mlem.contrib.heroku.build:HerokuServer",
            "server.rmq = mlem.contrib.rabbitmq:RabbitMQServer",
            "storage.dvc = mlem.contrib.dvc:DVCStorage",
        ],
    },
    zip_safe=False,
)

if __name__ == "__main__":
    setup(**setup_args)<|MERGE_RESOLUTION|>--- conflicted
+++ resolved
@@ -57,7 +57,6 @@
     "fastapi": ["uvicorn", "fastapi"],
     # "sagemaker": ["boto3==1.19.12", "sagemaker"],
     "torch": ["torch"],
-<<<<<<< HEAD
     "azure": ["adlfs>=2021.10.0", "azure-identity>=1.4.0", "knack"],
     "gs": ["gcsfs>=2021.11.1"],
     "hdfs": [
@@ -66,9 +65,7 @@
     ],
     "s3": ["s3fs[boto3]>=2021.11.1", "aiobotocore[boto3]>2"],
     "ssh": ["bcrypt", "sshfs[bcrypt]>=2021.11.2"],
-=======
     "rmq": ["pika"],
->>>>>>> d720df4a
 }
 
 extras["all"] = [_ for e in extras.values() for _ in e]
