--- conflicted
+++ resolved
@@ -24,16 +24,12 @@
     get_github_kwargs,
     github_check_rev,
 )
-<<<<<<< HEAD
 from mlem.utils.gitlabfs import (
     GitlabFileSystem,
     get_gitlab_kwargs,
     gitlab_check_rev,
 )
-from mlem.utils.root import MLEM_DIR, find_repo_root
-=======
 from mlem.utils.root import MLEM_DIR, find_project_root
->>>>>>> 7d39b216
 
 MLEM_EXT = ".mlem"
 
@@ -319,7 +315,7 @@
         fs: GithubFileSystem,
         uri: str,
     ):
-        return f"https://github.com/{fs.org}/{fs.repo}/{repo or ''}"
+        return f"https://github.com/{fs.org}/{fs.repo}/{project or ''}"
 
 
 class GitlabResolver(UriResolver):
@@ -334,11 +330,11 @@
     def check(
         cls,
         path: str,
-        repo: Optional[str],
+        project: Optional[str],
         rev: Optional[str],
         fs: Optional[AbstractFileSystem],
     ) -> bool:
-        fullpath = posixpath.join(repo or "", path)
+        fullpath = posixpath.join(project or "", path)
         return isinstance(fs, GitlabFileSystem) or any(
             fullpath.startswith(h) for h in cls.PREFIXES
         )
@@ -376,11 +372,11 @@
     def get_uri(
         cls,
         path: str,
-        repo: Optional[str],
+        project: Optional[str],
         rev: Optional[str],
         fs: GitlabFileSystem,
     ):
-        fullpath = posixpath.join(repo or "", path)
+        fullpath = posixpath.join(project or "", path)
         return (
             f"https://gitlab.com/{fs.project_id}/-/blob/{fs.root}/{fullpath}"
         )
@@ -389,13 +385,13 @@
     def pre_process(
         cls,
         path: str,
-        repo: Optional[str],
+        project: Optional[str],
         rev: Optional[str],
         fs: Optional[AbstractFileSystem],
     ):
         if fs is not None and not isinstance(fs, GitlabFileSystem):
             raise TypeError(
-                f"{path, repo, rev, fs} cannot be resolved by {cls}: fs should be GithubFileSystem, not {fs.__class__}"
+                f"{path, project, rev, fs} cannot be resolved by {cls}: fs should be GithubFileSystem, not {fs.__class__}"
             )
         if (
             isinstance(fs, GitlabFileSystem)
@@ -405,20 +401,18 @@
             fs.root = rev
             fs.invalidate_cache()
 
-        return path, repo, rev, fs
-
-    @classmethod
-    def get_repo_uri(
-        cls,
-        path: str,
-        repo: Optional[str],
+        return path, project, rev, fs
+
+    @classmethod
+    def get_project_uri(  # pylint: disable=unused-argument
+        cls,
+        path: str,
+        project: Optional[str],
         rev: Optional[str],
         fs: GitlabFileSystem,
         uri: str,
     ):
-        return (
-            f"https://gitlab.com/{fs.project_id}/-/tree/{fs.root}/{repo or ''}"
-        )
+        return f"https://gitlab.com/{fs.project_id}/-/tree/{fs.root}/{project or ''}"
 
 
 class FSSpecResolver(UriResolver):
@@ -460,13 +454,8 @@
         return f"{protocol}://{fullpath}"
 
 
-<<<<<<< HEAD
 def get_fs(uri: str) -> Tuple[AbstractFileSystem, str]:
-    location = UriResolver.resolve(path=uri, repo=None, rev=None, fs=None)
-=======
-def get_fs(uri: str):
     location = UriResolver.resolve(path=uri, project=None, rev=None, fs=None)
->>>>>>> 7d39b216
     return location.fs, location.fullpath
 
 
