--- conflicted
+++ resolved
@@ -1035,24 +1035,14 @@
     state_type: ClassVar[Type[ST]]
     env_type: ClassVar[Type[ET]]
 
-<<<<<<< HEAD
     env: Union[str, MlemEnv, EnvLink, None] = None
+    """Enironment to use"""
     env_cache: Optional[MlemEnv] = None
     model: Union[ModelLink, str]
+    """Model to use"""
     model_cache: Optional[MlemModel] = None
     state_manager: Optional[StateManager]
-=======
-    env_link: MlemLink
-    """Enironment to use"""
-    env: Optional[MlemEnv]
-    """Enironment to use"""
-    model_link: MlemLink
-    """Model to use"""
-    model: Optional[MlemModel]
-    """Model to use"""
-    state: Optional[DeployState]
-    """state"""
->>>>>>> 1f7bc295
+    """State manager used"""
 
     @validator("state_manager", always=True)
     def default_state_manager(  # pylint: disable=no-self-argument
