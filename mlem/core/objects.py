"""
Base classes for meta objects in MLEM
"""
import contextlib
import hashlib
import itertools
import os
import posixpath
import time
from abc import ABC, abstractmethod
from enum import Enum
from functools import partial
from typing import (
    TYPE_CHECKING,
    Any,
    ClassVar,
    ContextManager,
    Dict,
    Generic,
    Iterable,
    Iterator,
    Optional,
    Tuple,
    Type,
    TypeVar,
    Union,
    overload,
)

import fsspec
from fsspec import AbstractFileSystem
from fsspec.implementations.local import LocalFileSystem
from pydantic import ValidationError, parse_obj_as, validator
from typing_extensions import Literal, TypeAlias
from yaml import safe_dump, safe_load

from mlem.config import project_config
from mlem.constants import MLEM_STATE_DIR, MLEM_STATE_EXT
from mlem.core.artifacts import (
    Artifacts,
    FSSpecStorage,
    LocalArtifact,
    PlaceholderArtifact,
)
from mlem.core.base import MlemABC
from mlem.core.data_type import DataReader, DataType
from mlem.core.errors import (
    DeploymentError,
    MlemError,
    MlemObjectNotFound,
    MlemObjectNotSavedError,
    MlemProjectNotFound,
    WrongABCType,
    WrongMetaSubType,
    WrongMetaType,
)
from mlem.core.meta_io import MLEM_DIR, MLEM_EXT, Location, get_path_by_fs_path
from mlem.core.model import ModelAnalyzer, ModelType
from mlem.core.requirements import Requirements
from mlem.polydantic.lazy import lazy_field
from mlem.ui import EMOJI_LINK, EMOJI_LOAD, EMOJI_SAVE, echo, no_echo
from mlem.utils.fslock import FSLock
from mlem.utils.path import make_posix
from mlem.utils.root import find_project_root

if TYPE_CHECKING:
    from pydantic.typing import (
        AbstractSetIntStr,
        MappingIntStrAny,
        TupleGenerator,
    )

    from mlem.runtime.client import Client

T = TypeVar("T", bound="MlemObject")


class MlemObject(MlemABC):
    """Base class for MLEM objects.
    MLEM objects contain metadata about different types of objects and are saved
    in a form of `.mlem` files.
    """

    class Config:
        exclude = {"location"}
        type_root = True
        type_field = "object_type"

    abs_name: ClassVar[str] = "meta"
    __abstract__: ClassVar[bool] = True
    object_type: ClassVar[str]
    location: Optional[Location] = None
    """MlemObject location [transient]"""
    params: Dict[str, str] = {}
    """Arbitrary map of additional parameters"""

    @property
    def loc(self) -> Location:
        if self.location is None:
            raise MlemObjectNotSavedError("Not saved object has no location")
        return self.location

    @property
    def name(self):
        """Name of the object in the project"""
        project_path = self.loc.path_in_project[: -len(MLEM_EXT)]
        prefix = posixpath.join(MLEM_DIR, self.object_type)
        if project_path.startswith(prefix):
            project_path = project_path[len(prefix) + 1 :]
        return project_path

    @property
    def is_saved(self):
        return self.location is not None

    @property
    def resolved_type(self):
        return self.object_type

    @classmethod
    def get_metafile_path(cls, fullpath: str):
        """Augment path to point to metafile, if it is not"""
        if not fullpath.endswith(MLEM_EXT):
            fullpath += MLEM_EXT
        return fullpath

    def bind(self, location: Location):
        self.location = location
        return self

    @classmethod
    def _get_location(
        cls,
        path: str,
        project: Optional[str],
        fs: Optional[AbstractFileSystem],
        external: bool,
        ensure_mlem_root: bool,
        metafile_path: bool = True,
    ) -> Location:
        """Create location from arguments"""
        if metafile_path:
            path = cls.get_metafile_path(path)
        loc = Location.resolve(
            path, project, rev=None, fs=fs, find_project=True
        )
        if loc.project is not None:
            # check that project is mlem project root
            find_project_root(
                loc.project, loc.fs, raise_on_missing=True, recursive=False
            )
        if ensure_mlem_root and loc.project is None:
            raise MlemProjectNotFound(loc.fullpath, loc.fs)
        if (
            loc.project is None
            or external
            or loc.fullpath.startswith(
                posixpath.join(loc.project, MLEM_DIR, cls.object_type)
            )
        ):
            # orphan or external or inside .mlem
            return loc

        internal_path = posixpath.join(
            MLEM_DIR,
            cls.object_type,
            loc.path_in_project,
        )
        loc.update_path(internal_path)
        return loc

    @classmethod
    def read(
        cls: Type[T],
        location: Location,
        follow_links: bool = True,
    ) -> T:
        """
        Read object in (path, fs)
            and try to deserialise it as `cls` instance

        Args:
            location: location of metafile
            follow_links: If deserialised object is a MLEM link,
                whether to load and return the linked object
                or just return MlemLink object.

        Returns:
            Deserialised object
        """
        echo(
            EMOJI_LOAD
            + f"Loading {getattr(cls, 'object_type', 'meta')} from {location.uri_repr}"
        )
        with location.open() as f:
            payload = safe_load(f)
        res = parse_obj_as(MlemObject, payload).bind(location)
        if follow_links and isinstance(res, MlemLink):
            link = res.load_link()
            if not isinstance(link, cls):
                raise ValueError(f"Wrong type inside link: {link.__class__}")
            return link
        return res

    def write_value(self) -> Optional[Artifacts]:
        return None

    def load_value(self):
        pass

    def unload_value(self):
        pass

    def get_value(self):
        return self

    def dump(
        self,
        path: str,
        fs: Union[str, AbstractFileSystem] = None,
        project: Optional[str] = None,
        index: Optional[bool] = None,
        external: Optional[bool] = None,
    ):
        """Dumps metafile and possible artifacts to path.

        Args:
            path: name of the object. Relative to project, if it is provided.
            fs: filesystem to save to. if not provided, inferred from project and path
            project: path to mlem project
            index: whether add to index if object is external.
                If set to True, checks existanse of mlem project
                defaults to True if mlem project exists and external is true
            external: whether to save object inside mlem dir or not.
                Defaults to false if project is provided
                Forced to false if path points inside mlem dir
        """
        location, index = self._parse_dump_args(
            path, project, fs, index, external
        )
        self._write_meta(location, index)
        return self

    def _write_meta(
        self,
        location: Location,
        index: bool,
    ):
        """Write metadata to path in fs and possibly create link in mlem dir"""
        echo(EMOJI_SAVE + f"Saving {self.object_type} to {location.uri_repr}")
        location.fs.makedirs(
            posixpath.dirname(location.fullpath), exist_ok=True
        )
        with location.open("w") as f:
            safe_dump(self.dict(), f)
        if index and location.project:
            project_config(location.project, location.fs).index.index(
                self, location
            )

    def _parse_dump_args(
        self,
        path: str,
        project: Optional[str],
        fs: Optional[AbstractFileSystem],
        index: Optional[bool],
        external: Optional[bool],
    ) -> Tuple[Location, bool]:
        """Parse arguments for .dump and bind meta"""
        if external is None:
            external = project_config(project, fs=fs).EXTERNAL
        # by default we index only external non-orphan objects
        if index is None:
            index = True
            ensure_mlem_root = False
        else:
            # if index manually set to True, there should be mlem project
            ensure_mlem_root = index
        location = self._get_location(
            make_posix(path),
            make_posix(project),
            fs,
            external,
            ensure_mlem_root,
        )
        self.bind(location)
        if location.project is not None:
            # force external=False if fullpath inside MLEM_DIR
            external = posixpath.join(MLEM_DIR, "") not in posixpath.dirname(
                location.fullpath
            )
        return location, index

    def make_link(
        self,
        path: str = None,
        fs: Optional[AbstractFileSystem] = None,
        project: Optional[str] = None,
        external: Optional[bool] = None,
        absolute: bool = False,
    ) -> "MlemLink":
        if self.location is None:
            raise MlemObjectNotSavedError(
                "Cannot create link for not saved meta object"
            )
        link = MlemLink(
            path=self.loc.path,
            project=self.loc.project_uri,
            rev=self.loc.rev,
            link_type=self.resolved_type,
        )
        if path is not None:
            (
                location,
                _,
            ) = link._parse_dump_args(  # pylint: disable=protected-access
                path, project, fs, False, external=external
            )
            if (
                not absolute
                and self.loc.is_same_project(location)
                and self.loc.rev is None
            ):
                link.path = self.get_metafile_path(self.name)
                link.link_type = self.resolved_type
                link.project = None
            link._write_meta(  # pylint: disable=protected-access
                location, True
            )
        return link

    def clone(
        self,
        path: str,
        fs: Union[str, AbstractFileSystem, None] = None,
        project: Optional[str] = None,
        index: Optional[bool] = None,
        external: Optional[bool] = None,
    ):
        """
        Clone existing object to `path`.

        Arguments are the same as for `dump`
        """
        if not self.is_saved:
            raise MlemObjectNotSavedError("Cannot clone not saved object")
        new: "MlemObject" = self.deepcopy()
        new.dump(
            path, fs, project, index, external
        )  # only dump meta TODO: https://github.com/iterative/mlem/issues/37
        return new

    def deepcopy(self):
        return parse_obj_as(
            MlemObject, self.dict()
        )  # easier than deep copy bc of possible attached objects

    def update(self):
        if not self.is_saved:
            raise MlemObjectNotSavedError("Cannot update not saved object")
        echo(
            EMOJI_SAVE
            + f"Updating {self.object_type} at {self.location.uri_repr}"
        )
        with no_echo():
            self._write_meta(self.location, False)

    def meta_hash(self):
        return hashlib.md5(safe_dump(self.dict()).encode("utf8")).hexdigest()


TL = TypeVar("TL", bound="MlemLink")


class MlemLink(MlemObject):
    """Link is a special MlemObject that represents a MlemObject in a different
    location"""

    object_type: ClassVar = "link"
    __link_type_map__: ClassVar[Dict[str, Type["TypedLink"]]] = {}

    path: str
    """Path to object"""
    project: Optional[str] = None
    """Project URI"""
    rev: Optional[str] = None
    """Revision to use"""
    link_type: str
    """Type of underlying object"""

    @property
    def link_cls(self) -> Type[MlemObject]:
        return MlemObject.__type_map__[self.link_type]

    @property
    def resolved_type(self):
        return self.link_type

    @validator("path", "project", allow_reuse=True)
    def make_posix(  # pylint: disable=no-self-argument
        cls, value  # noqa: B902
    ):
        return make_posix(value)

    @overload
    def load_link(
        self, follow_links: bool = True, *, force_type: Type[T]
    ) -> T:
        ...

    @overload
    def load_link(
        self, follow_links: bool = True, *, force_type: Literal[None] = None
    ) -> MlemObject:
        ...

    def load_link(
        self, follow_links: bool = True, *, force_type: Type[MlemObject] = None
    ) -> MlemObject:
        if force_type is not None and self.link_cls != force_type:
            raise WrongMetaType(self.link_type, force_type)
        link = self.parse_link()
        echo(EMOJI_LINK + f"Loading link to {link.uri_repr}")
        with no_echo():
            return self.link_cls.read(link, follow_links=follow_links)

    def parse_link(self) -> Location:
        from mlem.core.metadata import find_meta_location

        if self.project is None and self.rev is None:
            # is it possible to have rev without project?
            location = Location.resolve(
                path=self.path, project=None, rev=None, fs=None
            )
            if (
                location.project is None
                and isinstance(location.fs, LocalFileSystem)
                and not os.path.isabs(
                    self.path
                )  # os is used for absolute win paths like c:/...
            ):
                # link is relative
                if self.location is None:
                    raise MlemObjectNotSavedError("Relative link is not saved")
                location = self.location.copy()
                location.update_path(self.path)
            return find_meta_location(location)
        # link is absolute
        return find_meta_location(
            Location.resolve(
                path=self.path, project=self.project, rev=self.rev, fs=None
            )
        )

    @classmethod
    def from_location(
        cls, loc: Location, link_type: Union[str, Type[MlemObject]]
    ) -> "MlemLink":
        return MlemLink(
            path=get_path_by_fs_path(loc.fs, loc.path_in_project),
            project=loc.project,
            rev=loc.rev,
            link_type=link_type.object_type
            if not isinstance(link_type, str)
            else link_type,
        )

    @classmethod
    def typed_link(
        cls: Type["MlemLink"], type_: Union[str, Type[MlemObject]]
    ) -> Type["MlemLink"]:
        type_name = type_ if isinstance(type_, str) else type_.object_type

        class TypedMlemLink(TypedLink):
            object_type: ClassVar = f"link_{type_name}"
            _link_type: ClassVar = type_name
            link_type = type_name

            def _iter(
                self,
                to_dict: bool = False,
                by_alias: bool = False,
                include: Union["AbstractSetIntStr", "MappingIntStrAny"] = None,
                exclude: Union["AbstractSetIntStr", "MappingIntStrAny"] = None,
                exclude_unset: bool = False,
                exclude_defaults: bool = False,
                exclude_none: bool = False,
            ) -> "TupleGenerator":
                exclude = exclude or set()
                if isinstance(exclude, set):
                    exclude.update(("type", "object_type", "link_type"))
                elif isinstance(exclude, dict):
                    exclude.update(
                        {"type": True, "object_type": True, "link_type": True}
                    )
                return super()._iter(
                    to_dict,
                    by_alias,
                    include,
                    exclude,
                    exclude_unset,
                    exclude_defaults,
                    exclude_none,
                )

        TypedMlemLink.__doc__ = f"""Link to {type_name} MLEM object"""
        return TypedMlemLink

    @property
    def typed(self) -> "TypedLink":
        type_ = MlemLink.__link_type_map__[self.link_type]
        return type_(**self.dict())


class TypedLink(MlemLink, ABC):
    """Base class for specific type link classes"""

    __abstract__: ClassVar = True
    object_type: ClassVar = "_typed_link"
    _link_type: ClassVar

    def __init_subclass__(cls, **kwargs):
        super().__init_subclass__(**kwargs)
        MlemLink.__link_type_map__[cls._link_type] = cls


class _WithArtifacts(ABC, MlemObject):
    """Special subtype of MlemObject that can have files (artifacts) attached"""

    __abstract__: ClassVar[bool] = True
    artifacts: Optional[Artifacts] = None
    """dict with artifacts"""
    requirements: Requirements = Requirements.new()
    """list of requirements"""

    @classmethod
    def get_metafile_path(cls, fullpath: str):
        """Augment fullpath to point to metafile, if it is not"""
        if not fullpath.endswith(MLEM_EXT):
            fullpath += MLEM_EXT
        return fullpath

    @property
    def name(self):
        project_path = self.location.path_in_project
        prefix = posixpath.join(MLEM_DIR, self.object_type)
        if project_path.startswith(prefix):
            project_path = project_path[len(prefix) + 1 :]
        if project_path.endswith(MLEM_EXT):
            project_path = project_path[: -len(MLEM_EXT)]
        return project_path

    @property
    def basename(self):
        res = posixpath.basename(self.location.path)
        if res.endswith(MLEM_EXT):
            res = res[: -len(MLEM_EXT)]
        return res

    @property
    def path(self):
        path = self.location.fullpath
        if path.endswith(MLEM_EXT):
            path = path[: -len(MLEM_EXT)]
        return path

    def dump(
        self,
        path: str,
        fs: Union[str, AbstractFileSystem, None] = None,
        project: Optional[str] = None,
        index: Optional[bool] = None,
        external: Optional[bool] = None,
    ):
        location, index = self._parse_dump_args(
            path, project, fs, index, external
        )
        try:
            if location.exists():
                with no_echo():
                    existing = MlemObject.read(location, follow_links=False)
                if isinstance(existing, _WithArtifacts):
                    for art in existing.relative_artifacts.values():
                        art.remove()
        except (MlemObjectNotFound, FileNotFoundError, ValidationError):
            pass
        self.artifacts = self.get_artifacts()
        self._write_meta(location, index)
        return self

    @abstractmethod
    def write_value(self) -> Artifacts:
        raise NotImplementedError

    # def ensure_saved(self):
    #     if self.fs is None:
    #         raise ValueError(f"Can't load {self}: it's not saved")

    def clone(
        self,
        path: str,
        fs: Union[str, AbstractFileSystem, None] = None,
        project: Optional[str] = None,
        index: Optional[bool] = None,
        external: Optional[bool] = None,
    ):
        if self.location is None:
            raise MlemObjectNotSavedError("Cannot clone not saved object")
        # clone is just dump with copying artifacts
        new: "_WithArtifacts" = self.deepcopy()
        new.artifacts = {}
        (
            location,
            index,
        ) = new._parse_dump_args(  # pylint: disable=protected-access
            path, project, fs, index, external
        )

        for art_name, art in (self.artifacts or {}).items():
            if isinstance(art, LocalArtifact) and not posixpath.isabs(art.uri):
                art_path = new.path + art.uri[len(self.basename) :]
            else:
                art_path = posixpath.join(new.path, art_name)
            download = art.relative(
                self.location.fs, self.dirname
            ).materialize(art_path, new.loc.fs)
            new.artifacts[art_name] = LocalArtifact(
                uri=posixpath.relpath(art_path, new.dirname), **download.info
            )
        new._write_meta(location, index)  # pylint: disable=protected-access
        return new

    @property
    def dirname(self):
        return os.path.dirname(self.location.fullpath)

    @property
    def relative_artifacts(self) -> Artifacts:
        if self.location is None:
            raise MlemObjectNotSavedError(
                "Cannot get relative artifacts for not saved object"
            )
        return {
            name: a.relative(self.location.fs, self.dirname)
            for name, a in (self.artifacts or {}).items()
        }

    @property
    def storage(self):
        if not self.location.fs or isinstance(
            self.location.fs, LocalFileSystem
        ):
            return project_config(
                self.loc.project, self.loc.fs
            ).storage.relative(self.location.fs, self.dirname)
        return FSSpecStorage.from_fs_path(self.location.fs, self.dirname)

    def get_artifacts(self):
        if self.artifacts is None:
            return self.write_value()
        return {
            name: a.relative_to(self.loc)
            if isinstance(a, PlaceholderArtifact)
            else a
            for name, a in self.artifacts.items()
        }

    def checkenv(self):
        self.requirements.check()


class MlemModel(_WithArtifacts):
    """MlemObject representing a ML model"""

    object_type: ClassVar = "model"
    model_type_cache: Any
    model_type: ModelType
    """Framework-specific metadata"""
    model_type, model_type_raw, model_type_cache = lazy_field(
        ModelType, "model_type", "model_type_cache"
    )

    @classmethod
    def from_obj(
        cls,
        model: Any,
        sample_data: Any = None,
        params: Dict[str, str] = None,
    ) -> "MlemModel":
        mt = ModelAnalyzer.analyze(model, sample_data=sample_data)
        if mt.model is None:
            mt = mt.bind(model)

        return MlemModel(
            model_type=mt,
            requirements=mt.get_requirements().expanded,
            params=params or {},
        )

    def write_value(self) -> Artifacts:
        if self.model_type.model is not None:
            return self.model_type.io.dump(
                self.storage,
                posixpath.basename(self.name),
                self.model_type.model,
            )
        raise ValueError("Meta is not binded to actual model")

    def load_value(self):
        with self.requirements.import_custom():
            self.model_type.load(self.relative_artifacts)

    def get_value(self):
        return self.model_type.model

    def __getattr__(self, item):
        if item not in self.model_type.methods:
            raise AttributeError(
                f"{self.model_type.__class__} does not have {item} attribute"
            )
        return partial(self.model_type.call_method, item)


class MlemData(_WithArtifacts):
    """MlemObject representing data"""

    class Config:
        exclude = {"data_type"}

    object_type: ClassVar = "data"
    reader_cache: Any
    reader: Optional[DataReader]
    """How to read this data"""
    reader, reader_raw, reader_cache = lazy_field(
        DataReader,
        "reader",
        "reader_cache",
        parse_as_type=Optional[DataReader],
        default=None,
    )
    data_type: Optional[DataType] = None

    @property
    def data(self):
        return self.data_type.data

    @classmethod
    def from_data(
        cls,
        data: Any,
        params: Dict[str, str] = None,
    ) -> "MlemData":
        data_type = DataType.create(
            data,
        )
        meta = MlemData(
            requirements=data_type.get_requirements().expanded,
            params=params or {},
        )
        meta.data_type = data_type
        return meta

    def write_value(self) -> Artifacts:
        if self.data_type is not None:
            filename = os.path.basename(self.name)
            reader, artifacts = self.data_type.get_writer(
                project=self.loc.project, filename=filename
            ).write(
                self.data_type,
                self.storage,
                filename,
            )
            self.reader = reader
            return artifacts
        raise ValueError("Meta is not binded to actual data")

    def load_value(self):
        self.data_type = self.reader.read(self.relative_artifacts)

    def read_batch(self, batch_size: int) -> Iterator[DataType]:
        if self.reader is None:
            raise MlemObjectNotSavedError(
                "Cannot read batch from not saved data"
            )
        return self.reader.read_batch(self.relative_artifacts, batch_size)

    def get_value(self):
        return self.data


class MlemBuilder(MlemObject):
    """Base class to define different ways of building/exporting models
    into different formats"""

    class Config:
        type_root = True
        type_field = "type"

    type: ClassVar[str]
    object_type: ClassVar = "builder"
    abs_name: ClassVar[str] = "builder"

    @abstractmethod
    def build(self, obj: MlemModel):  # TODO maybe we can also pack datasets?
        raise NotImplementedError


class DeployState(MlemABC):
    """Base class for deployment state metadata"""

    class Config:
        type_root = True

    abs_name: ClassVar[str] = "deploy_state"
    type: ClassVar[str]
    allow_default: ClassVar[bool] = False

    model_hash: Optional[str] = None
    """hash of deployed model meta"""


DT = TypeVar("DT", bound="MlemDeployment")


class MlemEnv(MlemObject, Generic[DT]):
    """Base class for target environment metadata"""

    class Config:
        type_root = True
        type_field = "type"

    abs_name = "env"
    object_type: ClassVar = "env"
    type: ClassVar = ...
    deploy_type: ClassVar[Type[DT]]

    @abstractmethod
    def deploy(self, meta: DT):
        raise NotImplementedError

    @abstractmethod
    def remove(self, meta: DT):
        raise NotImplementedError

    @abstractmethod
    def get_status(self, meta: DT, raise_on_error=True) -> "DeployStatus":
        raise NotImplementedError

    def check_type(self, deploy: "MlemDeployment"):
        if not isinstance(deploy, self.deploy_type):
            raise ValueError(
                f"Meta of the {self.type} deployment should be {self.deploy_type}, not {deploy.__class__}"
            )

    def __init_subclass__(cls):
        if hasattr(cls, "deploy_type"):
            cls.deploy_type.env_type = cls
        super().__init_subclass__()


class DeployStatus(str, Enum):
    """Enum with deployment statuses"""

    UNKNOWN = "unknown"
    NOT_DEPLOYED = "not_deployed"
    STARTING = "starting"
    CRASHED = "crashed"
    STOPPED = "stopped"
    RUNNING = "running"


ST = TypeVar("ST", bound=DeployState)


@contextlib.contextmanager
def _no_lock():
    yield


class StateManager(MlemABC):
    abs_name: ClassVar = "state"
    type: ClassVar[str]

    class Config:
        type_root = True
        default_type = "fsspec"

    @abstractmethod
    def _get_state(
        self, deployment: "MlemDeployment"
    ) -> Optional[DeployState]:
        pass

    def get_state(
        self, deployment: "MlemDeployment", state_type: Type[ST]
    ) -> Optional[ST]:
        state = self._get_state(deployment)
        if state is not None and not isinstance(state, state_type):
            raise DeploymentError(
                f"State for {deployment.name} is {state.type}, but should be {state_type.type}"
            )
        return state

    @abstractmethod
    def update_state(self, deployment: "MlemDeployment", state: DeployState):
        pass

    @abstractmethod
    def purge_state(self, deployment: "MlemDeployment"):
        pass

    @abstractmethod
    def lock(self, deployment: "MlemDeployment") -> ContextManager:
        return _no_lock()


class LocalFileStateManager(StateManager):
    """StateManager that stores state as yaml file locally"""

    type: ClassVar = "local"

    locking: bool = True
    """Enable state locking"""
    lock_timeout: float = 10 * 60
    """Lock timeout"""

    @staticmethod
    def location(deployment: "MlemDeployment") -> Location:
        loc = deployment.loc.copy()
        loc.update_path(loc.path + MLEM_STATE_EXT)
        return loc

    def _get_state(
        self, deployment: "MlemDeployment"
    ) -> Optional[DeployState]:
        try:
            with self.location(deployment).open("r") as f:
                return parse_obj_as(DeployState, safe_load(f))
        except FileNotFoundError:
            return None

    def update_state(self, deployment: "MlemDeployment", state: DeployState):
        with self.location(deployment).open("w", make_dir=True) as f:
            safe_dump(state.dict(), f)

    def purge_state(self, deployment: "MlemDeployment"):
        loc = self.location(deployment)
        if loc.exists():
            loc.delete()

    def lock(self, deployment: "MlemDeployment"):
        if self.locking:
            loc = self.location(deployment)
            dirname, filename = posixpath.split(loc.fullpath)
            return FSLock(
                loc.fs,
                dirname,
                filename,
                timeout=self.lock_timeout,
            )
        return super().lock(deployment)


class FSSpecStateManager(StateManager):
    """StateManager that stores state as yaml file in fsspec-supported filesystem"""

    type: ClassVar = "fsspec"

    class Config:
        exclude = {"fs", "path"}
        arbitrary_types_allowed = True

    uri: str
    """URI of directory to store state files"""
    storage_options: Dict = {}
    """Additional options"""
    locking: bool = True
    """Enable state locking"""
    lock_timeout: float = 10 * 60
    """Lock timeout"""

    fs: Optional[AbstractFileSystem] = None
    """Filesystem cache"""
    path: str = ""
    """Path inside filesystem cache"""

    def get_fs(self) -> AbstractFileSystem:
        if self.fs is None:
            self.fs, _, (self.path,) = fsspec.get_fs_token_paths(
                self.uri, storage_options=self.storage_options
            )
        return self.fs

    def _get_path(self, deployment: "MlemDeployment"):
        self.get_fs()
        return posixpath.join(self.path, MLEM_STATE_DIR, deployment.name)

    def _get_state(
        self, deployment: "MlemDeployment"
    ) -> Optional[DeployState]:
        try:
            with self.get_fs().open(self._get_path(deployment)) as f:
                return parse_obj_as(DeployState, safe_load(f))
        except FileNotFoundError:
            return None

    def update_state(self, deployment: "MlemDeployment", state: DeployState):
        path = self._get_path(deployment)
        fs = self.get_fs()
        fs.makedirs(posixpath.dirname(path), exist_ok=True)
        with fs.open(path, "w") as f:
            safe_dump(state.dict(), f)

    def purge_state(self, deployment: "MlemDeployment"):
        path = self._get_path(deployment)
        fs = self.get_fs()
        if fs.exists(path):
            fs.delete(path)

    def lock(self, deployment: "MlemDeployment"):
        if self.locking:
            fullpath = self._get_path(deployment)
            dirname, filename = posixpath.split(fullpath)
            return FSLock(
                self.get_fs(),
                dirname,
                filename,
                timeout=self.lock_timeout,
            )
        return super().lock(deployment)


EnvLink: TypeAlias = MlemLink.typed_link(MlemEnv)
ModelLink: TypeAlias = MlemLink.typed_link(MlemModel)

ET = TypeVar("ET", bound=MlemEnv)


class MlemDeployment(MlemObject, Generic[ST, ET]):
    """Base class for deployment metadata"""

    object_type: ClassVar = "deployment"

    class Config:
        type_root = True
        type_field = "type"
        exclude = {"model_cache", "env_cache"}
        use_enum_values = True

    abs_name: ClassVar = "deployment"
    type: ClassVar[str]
    state_type: ClassVar[Type[ST]]
    env_type: ClassVar[Type[ET]]

    env: Union[str, MlemEnv, EnvLink, None] = None
    """Enironment to use"""
    env_cache: Optional[MlemEnv] = None
    model: Union[ModelLink, str]
    """Model to use"""
<<<<<<< HEAD
    state: Optional[DeployState]
    """State"""
=======
    model_cache: Optional[MlemModel] = None
    state_manager: Optional[StateManager]
    """State manager used"""
>>>>>>> 33031e04

    @validator("state_manager", always=True)
    def default_state_manager(  # pylint: disable=no-self-argument
        cls, value  # noqa: B902
    ):
        if value is None:
            value = project_config("").state
        return value

    @property
    def _state_manager(self) -> StateManager:
        if self.state_manager is None:
            return LocalFileStateManager()
        return self.state_manager

    def get_state(self) -> ST:
        return (
            self._state_manager.get_state(self, self.state_type)
            or self.state_type()
        )

    def lock_state(self):
        return self._state_manager.lock(self)

    def update_state(self, state: ST):
        self._state_manager.update_state(self, state)

    def purge_state(self):
        self._state_manager.purge_state(self)

    def get_client(self, state: DeployState = None) -> "Client":
        if state is not None and not isinstance(state, self.state_type):
            raise WrongABCType(state, self.state_type)
        return self._get_client(state or self.get_state())

    @abstractmethod
    def _get_client(self, state: ST) -> "Client":
        raise NotImplementedError

    @validator("env")
    def validate_env(cls, value):  # pylint: disable=no-self-argument
        if isinstance(value, MlemLink):
            if value.project is None:
                return value.path
            if not isinstance(value, EnvLink):
                return EnvLink(**value.dict())
        if isinstance(value, str):
            return make_posix(value)
        return value

    def get_env(self) -> ET:
        if self.env_cache is None:
            if isinstance(self.env, str):
                link = MlemLink(
                    path=self.env,
                    project=self.loc.project
                    if not os.path.isabs(self.env)
                    else None,
                    rev=self.loc.rev if not os.path.isabs(self.env) else None,
                    link_type=MlemEnv.object_type,
                )
                self.env_cache = link.load_link(force_type=MlemEnv)
            elif isinstance(self.env, MlemEnv):
                self.env_cache = self.env
            elif isinstance(self.env, MlemLink):
                self.env_cache = self.env.load_link(force_type=MlemEnv)
            elif self.env is None:
                try:
                    self.env_cache = self.env_type()
                except ValidationError as e:
                    raise MlemError(
                        f"{self.env_type} env does not have default value, please set `env` field"
                    ) from e
            else:
                raise ValueError(
                    "env should be one of [str, MlemLink, MlemEnv]"
                )
        if not isinstance(self.env_cache, self.env_type):
            raise WrongMetaSubType(self.env_cache, self.env_type)
        return self.env_cache

    @validator("model")
    def validate_model(cls, value):  # pylint: disable=no-self-argument
        if isinstance(value, MlemLink):
            if value.project is None:
                return value.path
            if not isinstance(value, ModelLink):
                return ModelLink(**value.dict())
        if isinstance(value, str):
            return make_posix(value)
        return value

    def get_model(self) -> MlemModel:
        if self.model_cache is None:
            if isinstance(self.model, str):
                link = MlemLink(
                    path=self.model,
                    project=self.loc.project
                    if not os.path.isabs(self.model)
                    else None,
                    rev=self.loc.rev
                    if not os.path.isabs(self.model)
                    else None,
                    link_type=MlemModel.object_type,
                )
                if self.is_saved:
                    link.bind(self.loc)
                self.model_cache = link.load_link(force_type=MlemModel)
            elif isinstance(self.model, MlemLink):
                if self.is_saved:
                    self.model.bind(self.loc)
                self.model_cache = self.model.load_link(force_type=MlemModel)
            else:
                raise ValueError(
                    f"model field should be either str or MlemLink instance, got {self.model.__class__}"
                )
        return self.model_cache

    def run(self):
        return self.get_env().deploy(self)

    def remove(self):
        self.get_env().remove(self)

    def get_status(self, raise_on_error: bool = True) -> DeployStatus:
        return self.get_env().get_status(self, raise_on_error=raise_on_error)

    def wait_for_status(
        self,
        status: Union[DeployStatus, Iterable[DeployStatus]],
        timeout: float = 1.0,
        times: int = 5,
        allowed_intermediate: Union[
            DeployStatus, Iterable[DeployStatus]
        ] = None,
        raise_on_timeout: bool = True,
    ) -> object:
        if isinstance(status, DeployStatus):
            statuses = {status}
        else:
            statuses = set(status)
        allowed_intermediate = allowed_intermediate or set()
        if isinstance(allowed_intermediate, DeployStatus):
            allowed = {allowed_intermediate}
        else:
            allowed = set(allowed_intermediate)

        current = DeployStatus.UNKNOWN
        iterator: Iterable
        if times == 0:
            iterator = itertools.count()
        else:
            iterator = range(times)
        for _ in iterator:
            current = self.get_status(raise_on_error=False)
            if current in statuses:
                return True
            if allowed and current not in allowed:
                if raise_on_timeout:
                    raise DeploymentError(
                        f"Deployment status {current} is not allowed"
                    )
                return False
            time.sleep(timeout)
        if raise_on_timeout:
            # TODO: count actual time passed
            raise DeploymentError(
                f"Deployment status is still {current} after {times * timeout} seconds"
            )
        return False

    def model_changed(self, state: Optional[ST] = None):
        state = state or self.get_state()
        if state.model_hash is None:
            return True
        return self.get_model().meta_hash() != state.model_hash

    def update_model_hash(
        self,
        model: Optional[MlemModel] = None,
        state: Optional[ST] = None,
        update_state: bool = True,
    ):
        model = model or self.get_model()
        state = state or self.get_state()
        state.model_hash = model.meta_hash()
        if update_state:
            self.update_state(state)

    def replace_model(self, model: MlemModel):
        self.model = model.make_link().typed
        self.model_cache = model


def find_object(
    path: str, fs: AbstractFileSystem, project: str = None
) -> Tuple[str, str]:
    """Extract object_type and path from path.
    assumes .mlem/ content is valid"""
    if project is None:
        project = find_project_root(path, fs)
    if project is not None and path.startswith(project):
        path = os.path.relpath(path, project)
    source_paths = [
        (
            tp,
            posixpath.join(
                project or "",
                MLEM_DIR,
                cls.object_type,
                cls.get_metafile_path(path),
            ),
        )
        for tp, cls in MlemObject.non_abstract_subtypes().items()
    ]
    source_paths = [p for p in set(source_paths) if fs.exists(p[1])]
    if len(source_paths) == 0:
        raise ValueError(
            f"Object {path} not found, search of fs {fs} at {path}"
        )
    if len(source_paths) > 1:
        raise ValueError(f"Ambiguous object {path}: {source_paths}")
    type_, source_path = source_paths[0]
    return type_, source_path<|MERGE_RESOLUTION|>--- conflicted
+++ resolved
@@ -1057,14 +1057,9 @@
     env_cache: Optional[MlemEnv] = None
     model: Union[ModelLink, str]
     """Model to use"""
-<<<<<<< HEAD
-    state: Optional[DeployState]
-    """State"""
-=======
     model_cache: Optional[MlemModel] = None
     state_manager: Optional[StateManager]
     """State manager used"""
->>>>>>> 33031e04
 
     @validator("state_manager", always=True)
     def default_state_manager(  # pylint: disable=no-self-argument
