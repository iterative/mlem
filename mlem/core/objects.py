"""
Base classes for meta objects in MLEM
"""
import contextlib
import hashlib
import itertools
import os
import posixpath
import time
from abc import ABC, abstractmethod
from enum import Enum
from functools import partial
from typing import (
    TYPE_CHECKING,
    Any,
    ClassVar,
    ContextManager,
    Dict,
    Generic,
    Iterable,
    Iterator,
    Optional,
    Tuple,
    Type,
    TypeVar,
    Union,
    overload,
)

import fsspec
from fsspec import AbstractFileSystem
from fsspec.implementations.local import LocalFileSystem
from pydantic import ValidationError, parse_obj_as, validator
from typing_extensions import Literal, TypeAlias
from yaml import safe_dump, safe_load

from mlem.config import project_config
from mlem.constants import MLEM_STATE_DIR, MLEM_STATE_EXT
from mlem.core.artifacts import (
    Artifacts,
    FSSpecStorage,
    LocalArtifact,
    PlaceholderArtifact,
)
from mlem.core.base import MlemABC
from mlem.core.data_type import DataReader, DataType
from mlem.core.errors import (
    DeploymentError,
    MlemError,
    MlemObjectNotFound,
    MlemObjectNotSavedError,
<<<<<<< HEAD
    WrongMetaType,
)
from mlem.core.meta_io import (
    MLEM_EXT,
    Location,
    UriResolver,
    get_path_by_fs_path,
)
=======
    MlemProjectNotFound,
    WrongABCType,
    WrongMetaSubType,
    WrongMetaType,
)
from mlem.core.meta_io import MLEM_DIR, MLEM_EXT, Location, get_path_by_fs_path
>>>>>>> f47bf345
from mlem.core.model import ModelAnalyzer, ModelType
from mlem.core.requirements import Requirements
from mlem.polydantic.lazy import lazy_field
from mlem.ui import EMOJI_LINK, EMOJI_LOAD, EMOJI_SAVE, echo, no_echo
from mlem.utils.fslock import FSLock
from mlem.utils.path import make_posix
from mlem.utils.root import find_project_root

if TYPE_CHECKING:
    from pydantic.typing import (
        AbstractSetIntStr,
        MappingIntStrAny,
        TupleGenerator,
    )

    from mlem.runtime.client import Client

T = TypeVar("T", bound="MlemObject")


class MlemObject(MlemABC):
    """Base class for MLEM objects.
    MLEM objects contain metadata about different types of objects and are saved
    in a form of `.mlem` files.
    """

    class Config:
        exclude = {"location"}
        type_root = True
        type_field = "object_type"

    abs_name: ClassVar[str] = "meta"
    __abstract__: ClassVar[bool] = True
    object_type: ClassVar[str]
    location: Optional[Location] = None
    """MlemObject location [transient]"""
    params: Dict[str, str] = {}
    """Arbitrary map of additional parameters"""

    @property
    def loc(self) -> Location:
        if self.location is None:
            raise MlemObjectNotSavedError("Not saved object has no location")
        return self.location

    @property
    def name(self):
        """Name of the object in the project"""
        return self.loc.path_in_project[: -len(MLEM_EXT)]

    @property
    def is_saved(self):
        return self.location is not None

    @property
    def resolved_type(self):
        return self.object_type

    @classmethod
    def get_metafile_path(cls, fullpath: str):
        """Augment path to point to metafile, if it is not"""
        if not fullpath.endswith(MLEM_EXT):
            fullpath += MLEM_EXT
        return fullpath

    def bind(self, location: Location):
        self.location = location
        return self

    @classmethod
    def _get_location(
        cls,
        path: str,
        project: Optional[str],
        fs: Optional[AbstractFileSystem],
        metafile_path: bool = True,
    ) -> Location:
        """Create location from arguments"""
        if metafile_path:
            path = cls.get_metafile_path(path)
        loc = Location.resolve(
            path, project, rev=None, fs=fs, find_project=True
        )
        if loc.project is not None:
            # check that project is mlem project root
            find_project_root(
                loc.project, loc.fs, raise_on_missing=True, recursive=False
            )
        return loc

    @classmethod
    def read(
        cls: Type[T],
        location: Location,
        follow_links: bool = True,
    ) -> T:
        """
        Read object in (path, fs)
            and try to deserialise it as `cls` instance

        Args:
            location: location of metafile
            follow_links: If deserialised object is a MLEM link,
                whether to load and return the linked object
                or just return MlemLink object.

        Returns:
            Deserialised object
        """
        echo(
            EMOJI_LOAD
            + f"Loading {getattr(cls, 'object_type', 'meta')} from {location.uri_repr}"
        )
        with location.open() as f:
            payload = safe_load(f)
        res = parse_obj_as(MlemObject, payload).bind(location)
        if follow_links and isinstance(res, MlemLink):
            link = res.load_link()
            if not isinstance(link, cls):
                raise ValueError(f"Wrong type inside link: {link.__class__}")
            return link
        return res

    def write_value(self) -> Optional[Artifacts]:
        return None

    def load_value(self):
        pass

    def unload_value(self):
        pass

    def get_value(self):
        return self

    def dump(
        self,
        path: str,
        fs: Optional[AbstractFileSystem] = None,
        project: Optional[str] = None,
    ):
        """Dumps metafile and possible artifacts to path.

        Args:
            path: name of the object. Relative to project, if it is provided.
            fs: filesystem to save to. if not provided, inferred from project and path
            project: path to mlem project
        """
        location = self._parse_dump_args(path, project, fs)
        self._write_meta(location)
        return self

    def _write_meta(
        self,
        location: Location,
    ):
        """Write metadata to path in fs and possibly create link in mlem dir"""
        echo(EMOJI_SAVE + f"Saving {self.object_type} to {location.uri_repr}")
        location.fs.makedirs(
            posixpath.dirname(location.fullpath), exist_ok=True
        )
        with location.open("w") as f:
            safe_dump(self.dict(), f)

    def _parse_dump_args(
        self,
        path: str,
        project: Optional[str],
        fs: Optional[AbstractFileSystem],
    ) -> Location:
        """Parse arguments for .dump and bind meta"""
        location = self._get_location(
            make_posix(path),
            make_posix(project),
            fs,
        )
        self.bind(location)
        return location

    def make_link(
        self,
        path: str = None,
        fs: Optional[AbstractFileSystem] = None,
        project: Optional[str] = None,
        absolute: bool = False,
    ) -> "MlemLink":
        if self.location is None:
            raise MlemObjectNotSavedError(
                "Cannot create link for not saved meta object"
            )
        link = MlemLink(
            path=self.loc.path,
            project=self.loc.project_uri,
            rev=self.loc.rev,
            link_type=self.resolved_type,
        )
        if path is not None:
            location = (
                link._parse_dump_args(  # pylint: disable=protected-access
                    path, project, fs
                )
            )
            if (
                not absolute
                and self.loc.is_same_project(location)
                and self.loc.rev is None
            ):
                link.path = self.get_metafile_path(self.name)
                link.link_type = self.resolved_type
                link.project = None
            link._write_meta(location)  # pylint: disable=protected-access
        return link

    def clone(
        self,
        path: str,
        fs: Optional[AbstractFileSystem] = None,
        project: Optional[str] = None,
    ):
        """
        Clone existing object to `path`.

        Arguments are the same as for `dump`
        """
        if not self.is_saved:
            raise MlemObjectNotSavedError("Cannot clone not saved object")
        new: "MlemObject" = self.deepcopy()
        new.dump(
            path, fs, project
        )  # only dump meta TODO: https://github.com/iterative/mlem/issues/37
        return new

    def deepcopy(self):
        return parse_obj_as(
            MlemObject, self.dict()
        )  # easier than deep copy bc of possible attached objects

    def update(self):
        if not self.is_saved:
            raise MlemObjectNotSavedError("Cannot update not saved object")
        echo(
            EMOJI_SAVE
            + f"Updating {self.object_type} at {self.location.uri_repr}"
        )
        with no_echo():
            self._write_meta(self.location)

    def meta_hash(self):
        return hashlib.md5(safe_dump(self.dict()).encode("utf8")).hexdigest()


TL = TypeVar("TL", bound="MlemLink")


class MlemLink(MlemObject):
    """Link is a special MlemObject that represents a MlemObject in a different
    location"""

    object_type: ClassVar = "link"
    __link_type_map__: ClassVar[Dict[str, Type["TypedLink"]]] = {}

    path: str
    """Path to object"""
    project: Optional[str] = None
    """Project URI"""
    rev: Optional[str] = None
    """Revision to use"""
    link_type: str
    """Type of underlying object"""

    @property
    def link_cls(self) -> Type[MlemObject]:
        return MlemObject.__type_map__[self.link_type]

    @property
    def resolved_type(self):
        return self.link_type

    @validator("path", "project", allow_reuse=True)
    def make_posix(  # pylint: disable=no-self-argument
        cls, value  # noqa: B902
    ):
        return make_posix(value)

    @overload
    def load_link(
        self, follow_links: bool = True, *, force_type: Type[T]
    ) -> T:
        ...

    @overload
    def load_link(
        self, follow_links: bool = True, *, force_type: Literal[None] = None
    ) -> MlemObject:
        ...

    def load_link(
        self, follow_links: bool = True, *, force_type: Type[MlemObject] = None
    ) -> MlemObject:
        if force_type is not None and self.link_cls != force_type:
            raise WrongMetaType(self.link_type, force_type)
        link = self.parse_link()
        echo(EMOJI_LINK + f"Loading link to {link.uri_repr}")
        with no_echo():
            return self.link_cls.read(link, follow_links=follow_links)

    def parse_link(self) -> Location:
        from mlem.core.metadata import find_meta_location

        if self.project is None and self.rev is None:
            # is it possible to have rev without project?
            location = Location.resolve(
                path=self.path, project=None, rev=None, fs=None
            )
            if (
                location.project is None
                and isinstance(location.fs, LocalFileSystem)
                and not os.path.isabs(
                    self.path
                )  # os is used for absolute win paths like c:/...
            ):
                # link is relative
                if self.location is None:
                    raise MlemObjectNotSavedError("Relative link is not saved")
                location = self.location.copy()
                location.update_path(self.path)
            return find_meta_location(location)
        # link is absolute
        return find_meta_location(
            Location.resolve(
                path=self.path, project=self.project, rev=self.rev, fs=None
            )
        )

    @classmethod
    def from_location(
        cls, loc: Location, link_type: Union[str, Type[MlemObject]]
    ) -> "MlemLink":
        return MlemLink(
            path=get_path_by_fs_path(loc.fs, loc.path_in_project),
            project=loc.project,
            rev=loc.rev,
            link_type=link_type.object_type
            if not isinstance(link_type, str)
            else link_type,
        )

    @classmethod
    def typed_link(
        cls: Type["MlemLink"], type_: Union[str, Type[MlemObject]]
    ) -> Type["MlemLink"]:
        type_name = type_ if isinstance(type_, str) else type_.object_type

        class TypedMlemLink(TypedLink):
            object_type: ClassVar = f"link_{type_name}"
            _link_type: ClassVar = type_name
            link_type = type_name

            def _iter(
                self,
                to_dict: bool = False,
                by_alias: bool = False,
                include: Union["AbstractSetIntStr", "MappingIntStrAny"] = None,
                exclude: Union["AbstractSetIntStr", "MappingIntStrAny"] = None,
                exclude_unset: bool = False,
                exclude_defaults: bool = False,
                exclude_none: bool = False,
            ) -> "TupleGenerator":
                exclude = exclude or set()
                if isinstance(exclude, set):
                    exclude.update(("type", "object_type", "link_type"))
                elif isinstance(exclude, dict):
                    exclude.update(
                        {"type": True, "object_type": True, "link_type": True}
                    )
                return super()._iter(
                    to_dict,
                    by_alias,
                    include,
                    exclude,
                    exclude_unset,
                    exclude_defaults,
                    exclude_none,
                )

        TypedMlemLink.__doc__ = f"""Link to {type_name} MLEM object"""
        return TypedMlemLink

    @property
    def typed(self) -> "TypedLink":
        type_ = MlemLink.__link_type_map__[self.link_type]
        return type_(**self.dict())


class TypedLink(MlemLink, ABC):
    """Base class for specific type link classes"""

    __abstract__: ClassVar = True
    object_type: ClassVar = "_typed_link"
    _link_type: ClassVar

    def __init_subclass__(cls, **kwargs):
        super().__init_subclass__(**kwargs)
        MlemLink.__link_type_map__[cls._link_type] = cls


class _WithArtifacts(ABC, MlemObject):
    """Special subtype of MlemObject that can have files (artifacts) attached"""

    __abstract__: ClassVar[bool] = True
    artifacts: Optional[Artifacts] = None
    """dict with artifacts"""
    requirements: Requirements = Requirements.new()
    """list of requirements"""

    @classmethod
    def get_metafile_path(cls, fullpath: str):
        """Augment fullpath to point to metafile, if it is not"""
        if not fullpath.endswith(MLEM_EXT):
            fullpath += MLEM_EXT
        return fullpath

    @property
    def name(self):
        project_path = self.location.path_in_project
        if project_path.endswith(MLEM_EXT):
            project_path = project_path[: -len(MLEM_EXT)]
        return project_path

    @property
    def basename(self):
        res = posixpath.basename(self.location.path)
        if res.endswith(MLEM_EXT):
            res = res[: -len(MLEM_EXT)]
        return res

    @property
    def path(self):
        path = self.location.fullpath
        if path.endswith(MLEM_EXT):
            path = path[: -len(MLEM_EXT)]
        return path

    def dump(
        self,
        path: str,
        fs: Optional[AbstractFileSystem] = None,
        project: Optional[str] = None,
    ):
        location = self._parse_dump_args(path, project, fs)
        try:
            if location.exists():
                with no_echo():
                    existing = MlemObject.read(location, follow_links=False)
                if isinstance(existing, _WithArtifacts):
                    for art in existing.relative_artifacts.values():
                        art.remove()
        except (MlemObjectNotFound, FileNotFoundError, ValidationError):
            pass
        self.artifacts = self.get_artifacts()
        self._write_meta(location)
        return self

    @abstractmethod
    def write_value(self) -> Artifacts:
        raise NotImplementedError

    def clone(
        self,
        path: str,
        fs: Optional[AbstractFileSystem] = None,
        project: Optional[str] = None,
    ):
        if self.location is None:
            raise MlemObjectNotSavedError("Cannot clone not saved object")
        # clone is just dump with copying artifacts
        new: "_WithArtifacts" = self.deepcopy()
        new.artifacts = {}

        location = new._parse_dump_args(  # pylint: disable=protected-access
            path, project, fs
        )

        for art_name, art in (self.artifacts or {}).items():
            if isinstance(art, LocalArtifact) and not posixpath.isabs(art.uri):
                art_path = new.path + art.uri[len(self.basename) :]
            else:
                art_path = posixpath.join(new.path, art_name)
            download = art.relative(
                self.location.fs, self.dirname
            ).materialize(art_path, new.loc.fs)
            new.artifacts[art_name] = LocalArtifact(
                uri=posixpath.relpath(art_path, new.dirname), **download.info
            )
        new._write_meta(location)  # pylint: disable=protected-access
        return new

    @property
    def dirname(self):
        return os.path.dirname(self.location.fullpath)

    @property
    def relative_artifacts(self) -> Artifacts:
        if self.location is None:
            raise MlemObjectNotSavedError(
                "Cannot get relative artifacts for not saved object"
            )
        return {
            name: a.relative(self.location.fs, self.dirname)
            for name, a in (self.artifacts or {}).items()
        }

    @property
    def storage(self):
        if not self.location.fs or isinstance(
            self.location.fs, LocalFileSystem
        ):
            return project_config(
                self.loc.project, self.loc.fs
            ).storage.relative(self.location.fs, self.dirname)
        return FSSpecStorage.from_fs_path(self.location.fs, self.dirname)

    def get_artifacts(self):
        if self.artifacts is None:
            return self.write_value()
        return {
            name: a.relative_to(self.loc)
            if isinstance(a, PlaceholderArtifact)
            else a
            for name, a in self.artifacts.items()
        }

    def checkenv(self):
        self.requirements.check()


class MlemModel(_WithArtifacts):
    """MlemObject representing a ML model"""

    object_type: ClassVar = "model"
    model_type_cache: Any
    model_type: ModelType
    """Framework-specific metadata"""
    model_type, model_type_raw, model_type_cache = lazy_field(
        ModelType, "model_type", "model_type_cache"
    )

    @classmethod
    def from_obj(
        cls,
        model: Any,
        sample_data: Any = None,
        params: Dict[str, str] = None,
    ) -> "MlemModel":
        mt = ModelAnalyzer.analyze(model, sample_data=sample_data)
        if mt.model is None:
            mt = mt.bind(model)

        return MlemModel(
            model_type=mt,
            requirements=mt.get_requirements().expanded,
            params=params or {},
        )

    def write_value(self) -> Artifacts:
        if self.model_type.model is not None:
            return self.model_type.io.dump(
                self.storage,
                posixpath.basename(self.name),
                self.model_type.model,
            )
        raise ValueError("Meta is not binded to actual model")

    def load_value(self):
        with self.requirements.import_custom():
            self.model_type.load(self.relative_artifacts)

    def get_value(self):
        return self.model_type.model

    def __getattr__(self, item):
        if item not in self.model_type.methods:
            raise AttributeError(
                f"{self.model_type.__class__} does not have {item} attribute"
            )
        return partial(self.model_type.call_method, item)


class MlemData(_WithArtifacts):
    """MlemObject representing data"""

    class Config:
        exclude = {"data_type"}

    object_type: ClassVar = "data"
    reader_cache: Any
    reader: Optional[DataReader]
    """How to read this data"""
    reader, reader_raw, reader_cache = lazy_field(
        DataReader,
        "reader",
        "reader_cache",
        parse_as_type=Optional[DataReader],
        default=None,
    )
    data_type: Optional[DataType] = None

    @property
    def data(self):
        return self.data_type.data

    @classmethod
    def from_data(
        cls,
        data: Any,
        params: Dict[str, str] = None,
    ) -> "MlemData":
        data_type = DataType.create(
            data,
        )
        meta = MlemData(
            requirements=data_type.get_requirements().expanded,
            params=params or {},
        )
        meta.data_type = data_type
        return meta

    def write_value(self) -> Artifacts:
        if self.data_type is not None:
            filename = os.path.basename(self.name)
            reader, artifacts = self.data_type.get_writer(
                project=self.loc.project, filename=filename
            ).write(
                self.data_type,
                self.storage,
                filename,
            )
            self.reader = reader
            return artifacts
        raise ValueError("Meta is not binded to actual data")

    def load_value(self):
        self.data_type = self.reader.read(self.relative_artifacts)

    def read_batch(self, batch_size: int) -> Iterator[DataType]:
        if self.reader is None:
            raise MlemObjectNotSavedError(
                "Cannot read batch from not saved data"
            )
        return self.reader.read_batch(self.relative_artifacts, batch_size)

    def get_value(self):
        return self.data


class MlemBuilder(MlemObject):
    """Base class to define different ways of building/exporting models
    into different formats"""

    class Config:
        type_root = True
        type_field = "type"

    type: ClassVar[str]
    object_type: ClassVar = "builder"
    abs_name: ClassVar[str] = "builder"

    @abstractmethod
    def build(self, obj: MlemModel):  # TODO maybe we can also pack datasets?
        raise NotImplementedError


class DeployState(MlemABC):
    """Base class for deployment state metadata"""

    class Config:
        type_root = True

    abs_name: ClassVar[str] = "deploy_state"
    type: ClassVar[str]
    allow_default: ClassVar[bool] = False

    model_hash: Optional[str] = None
    """Hash of deployed model meta"""
    model_link: Optional["ModelLink"]
    """Link to deployed model"""
    declaration: "MlemDeployment"
    """Deployment declaration used"""

    def update_model(
        self,
        model: MlemModel,
    ):
        self.model_hash = model.meta_hash()
        if model.is_saved:
            self.model_link = model.make_link().typed
        else:
            self.model_link = None

    @validator("declaration")
    def validate_declaration(  # pylint: disable=no-self-argument
        cls, value: "MlemDeployment"
    ):
        copy = value.copy()
        copy.env = value.get_env()
        return copy


DT = TypeVar("DT", bound="MlemDeployment")


class MlemEnv(MlemObject, Generic[DT]):
    """Base class for target environment metadata"""

    class Config:
        type_root = True
        type_field = "type"

    abs_name = "env"
    object_type: ClassVar = "env"
    type: ClassVar = ...
    deploy_type: ClassVar[Type[DT]]

    def check_type(self, deploy: "MlemDeployment"):
        if not isinstance(deploy, self.deploy_type):
            raise ValueError(
                f"Meta of the {self.type} deployment should be {self.deploy_type}, not {deploy.__class__}"
            )


class DeployStatus(str, Enum):
    """Enum with deployment statuses"""

    UNKNOWN = "unknown"
    NOT_DEPLOYED = "not_deployed"
    STARTING = "starting"
    CRASHED = "crashed"
    STOPPED = "stopped"
    RUNNING = "running"


ST = TypeVar("ST", bound=DeployState)


@contextlib.contextmanager
def _no_lock():
    yield


class StateManager(MlemABC):
    abs_name: ClassVar = "state"
    type: ClassVar[str]

    class Config:
        type_root = True
        default_type = "fsspec"

    @abstractmethod
    def _get_state(
        self, deployment: "MlemDeployment"
    ) -> Optional[DeployState]:
        pass

    def get_state(
        self, deployment: "MlemDeployment", state_type: Type[ST]
    ) -> Optional[ST]:
        state = self._get_state(deployment)
        if state is not None and not isinstance(state, state_type):
            raise DeploymentError(
                f"State for {deployment.name} is {state.type}, but should be {state_type.type}"
            )
        return state

    @abstractmethod
    def update_state(self, deployment: "MlemDeployment", state: DeployState):
        raise NotImplementedError

    @abstractmethod
    def purge_state(self, deployment: "MlemDeployment"):
        raise NotImplementedError

    @abstractmethod
    def lock_state(self, deployment: "MlemDeployment") -> ContextManager:
        raise NotImplementedError


class LocalFileStateManager(StateManager):
    """StateManager that stores state as yaml file locally"""

    type: ClassVar = "local"

    locking: bool = True
    """Enable state locking"""
    lock_timeout: float = 10 * 60
    """Lock timeout"""

    @staticmethod
    def location(deployment: "MlemDeployment") -> Location:
        loc = deployment.loc.copy()
        loc.update_path(loc.path + MLEM_STATE_EXT)
        return loc

    def _get_state(
        self, deployment: "MlemDeployment"
    ) -> Optional[DeployState]:
        try:
            with self.location(deployment).open("r") as f:
                return parse_obj_as(DeployState, safe_load(f))
        except FileNotFoundError:
            return None

    def update_state(self, deployment: "MlemDeployment", state: DeployState):
        with self.location(deployment).open("w", make_dir=True) as f:
            safe_dump(state.dict(), f)

    def purge_state(self, deployment: "MlemDeployment"):
        loc = self.location(deployment)
        if loc.exists():
            loc.delete()

    def lock_state(self, deployment: "MlemDeployment"):
        if self.locking:
            loc = self.location(deployment)
            dirname, filename = posixpath.split(loc.fullpath)
            return FSLock(
                loc.fs,
                dirname,
                filename,
                timeout=self.lock_timeout,
            )
        return super().lock_state(deployment)


class FSSpecStateManager(StateManager):
    """StateManager that stores state as yaml file in fsspec-supported filesystem"""

    type: ClassVar = "fsspec"

    class Config:
        exclude = {"fs", "path"}
        arbitrary_types_allowed = True

    uri: str
    """URI of directory to store state files"""
    storage_options: Dict = {}
    """Additional options"""
    locking: bool = True
    """Enable state locking"""
    lock_timeout: float = 10 * 60
    """Lock timeout"""

    fs: Optional[AbstractFileSystem] = None
    """Filesystem cache"""
    path: str = ""
    """Path inside filesystem cache"""

    def get_fs(self) -> AbstractFileSystem:
        if self.fs is None:
            self.fs, _, (self.path,) = fsspec.get_fs_token_paths(
                self.uri, storage_options=self.storage_options
            )
        return self.fs

    def _get_path(self, deployment: "MlemDeployment"):
        self.get_fs()
        return posixpath.join(self.path, MLEM_STATE_DIR, deployment.name)

    def _get_state(
        self, deployment: "MlemDeployment"
    ) -> Optional[DeployState]:
        try:
            with self.get_fs().open(self._get_path(deployment)) as f:
                return parse_obj_as(DeployState, safe_load(f))
        except FileNotFoundError:
            return None

    def update_state(self, deployment: "MlemDeployment", state: DeployState):
        path = self._get_path(deployment)
        fs = self.get_fs()
        fs.makedirs(posixpath.dirname(path), exist_ok=True)
        with fs.open(path, "w") as f:
            safe_dump(state.dict(), f)

    def purge_state(self, deployment: "MlemDeployment"):
        path = self._get_path(deployment)
        fs = self.get_fs()
        if fs.exists(path):
            fs.delete(path)

    def lock_state(self, deployment: "MlemDeployment"):
        if self.locking:
            fullpath = self._get_path(deployment)
            dirname, filename = posixpath.split(fullpath)
            return FSLock(
                self.get_fs(),
                dirname,
                filename,
                timeout=self.lock_timeout,
            )
        return super().lock_state(deployment)


EnvLink: TypeAlias = MlemLink.typed_link(MlemEnv)
ModelLink: TypeAlias = MlemLink.typed_link(MlemModel)

ET = TypeVar("ET", bound=MlemEnv)


class MlemDeployment(MlemObject, Generic[ST, ET]):
    """Base class for deployment metadata"""

    object_type: ClassVar = "deployment"

    class Config:
        type_root = True
        type_field = "type"
        exclude = {"model_cache", "env_cache"}
        use_enum_values = True

    abs_name: ClassVar = "deployment"
    type: ClassVar[str]
    state_type: ClassVar[Type[ST]]
    env_type: ClassVar[Type[ET]]

    env: Union[str, MlemEnv, EnvLink, None] = None
    """Enironment to use"""
    env_cache: Optional[MlemEnv] = None
    state_manager: Optional[StateManager]
    """State manager used"""

    def __init_subclass__(cls):
        if hasattr(cls, "env_type"):
            cls.env_type.deploy_type = cls
        super().__init_subclass__()

    @validator("state_manager", always=True)
    def default_state_manager(  # pylint: disable=no-self-argument
        cls, value  # noqa: B902
    ):
        if value is None:
            value = project_config("").state
        return value

    @property
    def _state_manager(self) -> StateManager:
        if self.state_manager is None:
            return LocalFileStateManager()
        return self.state_manager

    def get_state(self) -> ST:
        return self._state_manager.get_state(
            self, self.state_type
        ) or self.state_type(declaration=self)

    def lock_state(self):
        return self._state_manager.lock_state(self)

    def update_state(self, state: ST):
        self._state_manager.update_state(self, state)

    def purge_state(self):
        self._state_manager.purge_state(self)

    def get_client(self, state: DeployState = None) -> "Client":
        if state is not None and not isinstance(state, self.state_type):
            raise WrongABCType(state, self.state_type)
        return self._get_client(state or self.get_state())

    @abstractmethod
    def _get_client(self, state: ST) -> "Client":
        raise NotImplementedError

    @validator("env")
    def validate_env(cls, value):  # pylint: disable=no-self-argument
        if isinstance(value, MlemLink):
            if value.project is None:
                return value.path
            if not isinstance(value, EnvLink):
                return EnvLink(**value.dict())
        if isinstance(value, str):
            return make_posix(value)
        return value

    def get_env(self) -> ET:
        if self.env_cache is None:
            if isinstance(self.env, str):
                link = MlemLink(
                    path=self.env,
                    project=self.loc.project
                    if not os.path.isabs(self.env)
                    else None,
                    rev=self.loc.rev if not os.path.isabs(self.env) else None,
                    link_type=MlemEnv.object_type,
                )
                self.env_cache = link.load_link(force_type=MlemEnv)
            elif isinstance(self.env, MlemEnv):
                self.env_cache = self.env
            elif isinstance(self.env, MlemLink):
                self.env_cache = self.env.load_link(force_type=MlemEnv)
            elif self.env is None:
                try:
                    self.env_cache = self.env_type()
                except ValidationError as e:
                    raise MlemError(
                        f"{self.env_type} env does not have default value, please set `env` field"
                    ) from e
            else:
                raise ValueError(
                    "env should be one of [str, MlemLink, MlemEnv]"
                )
        if not isinstance(self.env_cache, self.env_type):
            raise WrongMetaSubType(self.env_cache, self.env_type)
        return self.env_cache

    @abstractmethod
    def deploy(self, model: MlemModel):
        raise NotImplementedError

    @abstractmethod
    def remove(self):
        raise NotImplementedError

    @abstractmethod
    def get_status(self, raise_on_error=True) -> "DeployStatus":
        raise NotImplementedError

    def check_unchanged(self):
        declaration = self.get_state().declaration
        copy = declaration.copy()
        copy.env = None
        self_copy = self.copy()
        self_copy.env = None
        if copy != self_copy or declaration.env != self.get_env():
            raise DeploymentError(
                "Deployment parameters changed, this is not supported yet. Please re-create deployment with new parameters"
            )

    def wait_for_status(
        self,
        status: Union[DeployStatus, Iterable[DeployStatus]],
        timeout: float = 1.0,
        times: int = 5,
        allowed_intermediate: Union[
            DeployStatus, Iterable[DeployStatus]
        ] = None,
        raise_on_timeout: bool = True,
    ) -> object:
        if isinstance(status, DeployStatus):
            statuses = {status}
        else:
            statuses = set(status)
        allowed_intermediate = allowed_intermediate or set()
        if isinstance(allowed_intermediate, DeployStatus):
            allowed = {allowed_intermediate}
        else:
            allowed = set(allowed_intermediate)

        current = DeployStatus.UNKNOWN
        iterator: Iterable
        if times == 0:
            iterator = itertools.count()
        else:
            iterator = range(times)
        for _ in iterator:
            current = self.get_status(raise_on_error=False)
            if current in statuses:
                return True
            if allowed and current not in allowed:
                if raise_on_timeout:
                    raise DeploymentError(
                        f"Deployment status {current} is not allowed"
                    )
                return False
            time.sleep(timeout)
        if raise_on_timeout:
            # TODO: count actual time passed
            raise DeploymentError(
                f"Deployment status is still {current} after {times * timeout} seconds"
            )
        return False

    def model_changed(self, model: MlemModel, state: Optional[ST] = None):
        state = state or self.get_state()
        if state.model_hash is None:
            return True
        return model.meta_hash() != state.model_hash


def find_object(
    path: str, fs: AbstractFileSystem, project: str = None
) -> Tuple[str, str]:
    """Extract object_type and path from path.
    assumes .mlem/ content is valid"""
    if project is None:
        project = find_project_root(path, fs)
    if project is not None and path.startswith(project):
        path = os.path.relpath(path, project)
    source_paths = [
        (
            tp,
            posixpath.join(
                project or "",
                cls.get_metafile_path(path),
            ),
        )
        for tp, cls in MlemObject.non_abstract_subtypes().items()
    ]
    source_paths = [p for p in set(source_paths) if fs.exists(p[1])]
    if len(source_paths) == 0:
        raise ValueError(
            f"Object {path} not found, search of fs {fs} at {path}"
        )
    if len(source_paths) > 1:
        raise ValueError(f"Ambiguous object {path}: {source_paths}")
    type_, source_path = source_paths[0]
    return type_, source_path


DeployState.update_forward_refs()<|MERGE_RESOLUTION|>--- conflicted
+++ resolved
@@ -49,23 +49,11 @@
     MlemError,
     MlemObjectNotFound,
     MlemObjectNotSavedError,
-<<<<<<< HEAD
-    WrongMetaType,
-)
-from mlem.core.meta_io import (
-    MLEM_EXT,
-    Location,
-    UriResolver,
-    get_path_by_fs_path,
-)
-=======
-    MlemProjectNotFound,
     WrongABCType,
     WrongMetaSubType,
     WrongMetaType,
 )
-from mlem.core.meta_io import MLEM_DIR, MLEM_EXT, Location, get_path_by_fs_path
->>>>>>> f47bf345
+from mlem.core.meta_io import MLEM_EXT, Location, get_path_by_fs_path
 from mlem.core.model import ModelAnalyzer, ModelType
 from mlem.core.requirements import Requirements
 from mlem.polydantic.lazy import lazy_field
