--- conflicted
+++ resolved
@@ -61,10 +61,6 @@
 
     type: ClassVar[str]
     abs_name: ClassVar[str] = "data_type"
-<<<<<<< HEAD
-    type: ClassVar[str]
-    data: Any
-=======
     value: Optional[DDT]
 
     @property
@@ -72,7 +68,6 @@
         if self.value is None:
             raise MlemError("Cannot access data on empty data type object")
         return self.value
->>>>>>> d7d794c4
 
     @staticmethod
     def check_type(obj, exp_type, exc_type):
