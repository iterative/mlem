--- conflicted
+++ resolved
@@ -19,11 +19,7 @@
 )
 
 import flatdict
-<<<<<<< HEAD
-from pydantic import BaseModel, StrictInt, StrictStr
-=======
-from pydantic import BaseModel, validator
->>>>>>> 9c4c6507
+from pydantic import BaseModel, StrictInt, StrictStr, validator
 from pydantic.main import create_model
 
 from mlem.core.artifacts import Artifacts, Storage
