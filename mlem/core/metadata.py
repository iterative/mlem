--- conflicted
+++ resolved
@@ -71,12 +71,8 @@
         sample_data,
         params=params,
     )
-<<<<<<< HEAD
+    path = os.fspath(path)
     meta.dump(path, fs=fs, project=project)
-=======
-    path = os.fspath(path)
-    meta.dump(path, fs=fs, project=project, index=index, external=external)
->>>>>>> 86105ee2
     return meta
 
 
@@ -167,12 +163,8 @@
     Returns:
         MlemObject: Saved MlemObject
     """
-<<<<<<< HEAD
+    path = os.fspath(path)
     location = Location.resolve(
-=======
-    path = os.fspath(path)
-    location = UriResolver.resolve(
->>>>>>> 86105ee2
         path=make_posix(path),
         project=make_posix(project),
         rev=rev,
