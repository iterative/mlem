"""
Classes and functions to load and work with out-of-the-box included extensions
as well with the custom ones
"""
import importlib
import logging
import sys
from types import ModuleType
from typing import Callable, Dict, List, Optional, Union

from mlem.config import LOCAL_CONFIG
from mlem.utils.importing import (
    import_module,
    module_importable,
    module_imported,
)

logger = logging.getLogger(__name__)


class Extension:
    """
    Extension descriptor

    :param module: main extension module
    :param reqs: list of extension dependencies
    :param force: if True, disable lazy loading for this extension
    :param validator: boolean predicate which should evaluate to True for this extension to be loaded
    """

    def __init__(
        self,
        module,
        reqs: List[str],
        force: bool = True,
        validator: Callable[[], bool] = None,
        extra: Optional[str] = "",
    ):
        self.force = force
        self.reqs = reqs
        self.module = module
        self.validator = validator
        self.extra = extra
        if extra == "":
            self.extra = module.split(".")[-1]

    def __str__(self):
        return f"<Extension {self.module}>"

    def __repr__(self):
        return str(self)

    def __eq__(self, other):
        return self.module == other.module

    def __hash__(self):
        return hash(self.module)


class ExtensionDict(dict):
    """
    :class:`_Extension` container
    """

    def __init__(self, *extensions: Extension):
        super().__init__()
        for e in extensions:
            self[e.module] = e


# def __tensorflow_major_version():
#     import tensorflow as tf
#     return tf.__version__.split('.')[0]
#
#
# is_tf_v1, is_tf_v2 = lambda: __tensorflow_major_version() == '1', lambda: __tensorflow_major_version() == '2'


class ExtensionLoader:
    """
    Class that tracks and loads extensions.

    """

    builtin_extensions: Dict[str, Extension] = ExtensionDict(
        Extension("mlem.contrib.numpy", ["numpy"], False),
        Extension("mlem.contrib.pandas", ["pandas"], False),
<<<<<<< HEAD
        Extension("mlem.contrib.sklearn", ["sklearn"], False),
=======
        Extension("mlem.contrib.sklearn", ["scipy", "scikit-learn"], False),
>>>>>>> 7cfe6016
        Extension("mlem.contrib.tensorflow", ["tensorflow"], False),
        Extension("mlem.contrib.torch", ["torch"], False),
        Extension("mlem.contrib.catboost", ["catboost"], False),
        # Extension('mlem.contrib.aiohttp', ['aiohttp', 'aiohttp_swagger']),
        # Extension('mlem.contrib.flask', ['flask', 'flasgger'], False),
        # Extension('mlem.contrib.imageio', ['imageio']),
        Extension("mlem.contrib.lightgbm", ["lightgbm"], False),
        Extension("mlem.contrib.xgboost", ["xgboost"], False),
        Extension("mlem.contrib.docker", ["docker"], False),
        Extension("mlem.contrib.fastapi", ["fastapi", "uvicorn"], False),
        Extension("mlem.contrib.callable", [], True),
        Extension("mlem.contrib.rabbitmq", ["pika"], False, extra="rmq"),
    )

    _loaded_extensions: Dict[Extension, ModuleType] = {}

    @classmethod
    def loaded_extensions(cls) -> Dict[Extension, ModuleType]:
        """
        :return: List of loaded extensions
        """
        return cls._loaded_extensions

    @classmethod
    def _setup_import_hook(cls, extensions: List[Extension]):
        """
        Add import hook to sys.meta_path that will load extensions when their dependencies are imported

        :param extensions: list of :class:`.Extension`
        """
        if len(extensions) == 0:
            return

        existing = [
            h
            for h in sys.meta_path
            if isinstance(h, _ImportLoadExtInterceptor)  # type: ignore
            # TODO: https://github.com/iterative/mlem/issues/33
        ]
        if len(existing) == 1:
            hook = existing[0]
            hook.module_to_extension.update(  # type: ignore
                # TODO: https://github.com/iterative/mlem/issues/33
                {req: e for e in extensions for req in e.reqs}
            )
        elif len(existing) > 1:
            raise ValueError("Multiple import hooks, that is impossible")
        else:
            hook = _ImportLoadExtInterceptor(  # type: ignore
                # TODO: https://github.com/iterative/mlem/issues/33
                module_to_extension={
                    req: e for e in extensions for req in e.reqs
                }
            )
            sys.meta_path.insert(0, hook)

    @classmethod
    def load_all(cls, try_lazy=True):
        """
        Load all (builtin and additional) extensions

        :param try_lazy: if `False`, use force load for all builtin extensions
        """
        for_hook = []
        for ext in cls.builtin_extensions.values():
            if not try_lazy or hasattr(sys, "frozen") or ext.force:
                if all(module_importable(r) for r in ext.reqs):
                    cls.load(ext)
            else:
                if all(module_imported(r) for r in ext.reqs):
                    cls.load(ext)
                else:
                    for_hook.append(ext)

        cls._setup_import_hook(for_hook)

        for mod in LOCAL_CONFIG.additional_extensions:
            cls.load(mod)

    @classmethod
    def load(cls, extension: Union[str, Extension]):
        """
        Load single extension

        :param extension: str or :class:`.Extension` instance to load
        """
        if isinstance(extension, str):
            extension = Extension(extension, [], force=True)
        if extension not in cls._loaded_extensions and (
            extension.validator is None or extension.validator()
        ):
            if not module_imported(extension.module):
                logger.debug("Importing extension module %s", extension.module)
            cls._loaded_extensions[extension] = import_module(extension.module)


class _ImportLoadExtRegisterer(importlib.abc.PathEntryFinder):
    """A hook that registers all modules that are being imported"""

    def __init__(self):
        self.imported = []

    def find_module(
        self, fullname, path=None
    ):  # pylint: disable=unused-argument
        self.imported.append(fullname)


class _ImportLoadExtInterceptor(  # pylint: disable=abstract-method
    importlib.abc.Loader, importlib.abc.PathEntryFinder
):
    """
    Import hook implementation to load extensions on dependency import

    :param module_to_extension: dict requirement -> :class:`.Extension`
    """

    def __init__(self, module_to_extension: Dict[str, Extension]):
        self.module_to_extension = module_to_extension

    def find_module(
        self, fullname, path=None
    ):  # pylint: disable=unused-argument
        # hijack importing machinery
        return self

    def load_module(self, fullname):
        # change this hook to registering hook
        reg = _ImportLoadExtRegisterer()
        sys.meta_path = [reg] + [x for x in sys.meta_path if x is not self]
        try:
            # fallback to ordinary importing
            module = importlib.import_module(fullname)
        finally:
            # put this hook back
            sys.meta_path = [self] + [x for x in sys.meta_path if x is not reg]

        # check all that was imported and import all extensions that are ready
        for imported in reg.imported:
            if not module_imported(imported):
                continue
            extension = self.module_to_extension.get(imported)
            if extension is None:
                continue

            if all(module_imported(m) for m in extension.reqs):
                ExtensionLoader.load(extension)

        return module


def load_extensions(*exts: str):
    """
    Load extensions

    :param exts: list of extension main modules
    """
    for ext in exts:
        ExtensionLoader.load(ext)


# Copyright 2019 Zyfra
# Copyright 2021 Iterative
#
# Licensed under the Apache License, Version 2.0 (the "License");
# you may not use this file except in compliance with the License.
# You may obtain a copy of the License at
#
#     http://www.apache.org/licenses/LICENSE-2.0
#
# Unless required by applicable law or agreed to in writing, software
# distributed under the License is distributed on an "AS IS" BASIS,
# WITHOUT WARRANTIES OR CONDITIONS OF ANY KIND, either express or implied.
# See the License for the specific language governing permissions and
# limitations under the License.<|MERGE_RESOLUTION|>--- conflicted
+++ resolved
@@ -85,11 +85,7 @@
     builtin_extensions: Dict[str, Extension] = ExtensionDict(
         Extension("mlem.contrib.numpy", ["numpy"], False),
         Extension("mlem.contrib.pandas", ["pandas"], False),
-<<<<<<< HEAD
-        Extension("mlem.contrib.sklearn", ["sklearn"], False),
-=======
         Extension("mlem.contrib.sklearn", ["scipy", "scikit-learn"], False),
->>>>>>> 7cfe6016
         Extension("mlem.contrib.tensorflow", ["tensorflow"], False),
         Extension("mlem.contrib.torch", ["torch"], False),
         Extension("mlem.contrib.catboost", ["catboost"], False),
