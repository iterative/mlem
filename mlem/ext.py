"""
Classes and functions to load and work with out-of-the-box included extensions
as well with the custom ones
"""
import importlib
import logging
import sys
from types import ModuleType
from typing import Callable, Dict, List, Optional, Union

from mlem.config import LOCAL_CONFIG
from mlem.utils.importing import (
    import_module,
    module_importable,
    module_imported,
)

logger = logging.getLogger(__name__)


class Extension:
    """
    Extension descriptor

    :param module: main extension module
    :param reqs: list of extension dependencies
    :param force: if True, disable lazy loading for this extension
    :param validator: boolean predicate which should evaluate to True for this extension to be loaded
    """

    def __init__(
        self,
        module,
        reqs: List[str],
        force: bool = True,
        validator: Callable[[], bool] = None,
        extra: Optional[str] = "",
    ):
        self.force = force
        self.reqs = reqs
        self.module = module
        self.validator = validator
        self.extra = extra
        if extra == "":
            self.extra = module.split(".")[-1]

    def __str__(self):
        return f"<Extension {self.module}>"

    def __repr__(self):
        return str(self)

    def __eq__(self, other):
        return self.module == other.module

    def __hash__(self):
        return hash(self.module)

    @property
    def reqs_packages(self):
        from mlem.core.requirements import MODULE_PACKAGE_MAPPING

        return [MODULE_PACKAGE_MAPPING.get(r, r) for r in self.reqs]


class ExtensionDict(dict):
    """
    :class:`_Extension` container
    """

    def __init__(self, *extensions: Extension):
        super().__init__()
        for e in extensions:
            self[e.module] = e


# def __tensorflow_major_version():
#     import tensorflow as tf
#     return tf.__version__.split('.')[0]
#
#
# is_tf_v1, is_tf_v2 = lambda: __tensorflow_major_version() == '1', lambda: __tensorflow_major_version() == '2'


class ExtensionLoader:
    """
    Class that tracks and loads extensions.

    """

    builtin_extensions: Dict[str, Extension] = ExtensionDict(
        Extension("mlem.contrib.numpy", ["numpy"], False),
        Extension("mlem.contrib.pandas", ["pandas"], False),
<<<<<<< HEAD
        Extension("mlem.contrib.onnx", ["onnx"], False),
        Extension("mlem.contrib.sklearn", ["scipy", "scikit-learn"], False),
=======
        Extension("mlem.contrib.sklearn", ["sklearn"], False),
>>>>>>> 21d5ee83
        # Extension('mlem.contrib.tensorflow', ['tensorflow'], False, is_tf_v1),
        # Extension('mlem.contrib.tensorflow_v2', ['tensorflow'], False, is_tf_v2),
        Extension("mlem.contrib.torch", ["torch"], False),
        Extension("mlem.contrib.catboost", ["catboost"], False),
        # Extension('mlem.contrib.aiohttp', ['aiohttp', 'aiohttp_swagger']),
        # Extension('mlem.contrib.flask', ['flask', 'flasgger'], False),
        # Extension('mlem.contrib.imageio', ['imageio']),
        Extension("mlem.contrib.lightgbm", ["lightgbm"], False),
        Extension("mlem.contrib.xgboost", ["xgboost"], False),
        Extension("mlem.contrib.docker", ["docker"], False),
        Extension("mlem.contrib.fastapi", ["fastapi", "uvicorn"], False),
        Extension("mlem.contrib.callable", [], True),
        Extension("mlem.contrib.rabbitmq", ["pika"], False, extra="rmq"),
        Extension("mlem.contrib.github", [], True),
        Extension("mlem.contrib.gitlabfs", [], True),
        Extension("mlem.contrib.bitbucketfs", [], True),
    )

    _loaded_extensions: Dict[Extension, ModuleType] = {}

    @classmethod
    def loaded_extensions(cls) -> Dict[Extension, ModuleType]:
        """
        :return: List of loaded extensions
        """
        return cls._loaded_extensions

    @classmethod
    def _setup_import_hook(cls, extensions: List[Extension]):
        """
        Add import hook to sys.meta_path that will load extensions when their dependencies are imported

        :param extensions: list of :class:`.Extension`
        """
        if len(extensions) == 0:
            return

        existing = [
            h
            for h in sys.meta_path
            if isinstance(h, _ImportLoadExtInterceptor)  # type: ignore
            # TODO: https://github.com/iterative/mlem/issues/33
        ]
        if len(existing) == 1:
            hook = existing[0]
            hook.module_to_extension.update(  # type: ignore
                # TODO: https://github.com/iterative/mlem/issues/33
                {req: e for e in extensions for req in e.reqs}
            )
        elif len(existing) > 1:
            raise ValueError("Multiple import hooks, that is impossible")
        else:
            hook = _ImportLoadExtInterceptor(  # type: ignore
                # TODO: https://github.com/iterative/mlem/issues/33
                module_to_extension={
                    req: e for e in extensions for req in e.reqs
                }
            )
            sys.meta_path.insert(0, hook)

    @classmethod
    def load_all(cls, try_lazy=True):
        """
        Load all (builtin and additional) extensions

        :param try_lazy: if `False`, use force load for all builtin extensions
        """
        for_hook = []
        for ext in cls.builtin_extensions.values():
            if not try_lazy or hasattr(sys, "frozen") or ext.force:
                if all(module_importable(r) for r in ext.reqs):
                    cls.load(ext)
            else:
                if all(module_imported(r) for r in ext.reqs):
                    cls.load(ext)
                else:
                    for_hook.append(ext)

        cls._setup_import_hook(for_hook)

        for mod in LOCAL_CONFIG.additional_extensions:
            cls.load(mod)

    @classmethod
    def load(cls, extension: Union[str, Extension]):
        """
        Load single extension

        :param extension: str or :class:`.Extension` instance to load
        """
        if isinstance(extension, str):
            extension = Extension(extension, [], force=True)
        if extension not in cls._loaded_extensions and (
            extension.validator is None or extension.validator()
        ):
            if not module_imported(extension.module):
                logger.debug("Importing extension module %s", extension.module)
            cls._loaded_extensions[extension] = import_module(extension.module)


class _ImportLoadExtRegisterer(importlib.abc.PathEntryFinder):
    """A hook that registers all modules that are being imported"""

    def __init__(self):
        self.imported = []

    def find_module(
        self, fullname, path=None
    ):  # pylint: disable=unused-argument
        self.imported.append(fullname)


class _ImportLoadExtInterceptor(  # pylint: disable=abstract-method
    importlib.abc.Loader, importlib.abc.PathEntryFinder
):
    """
    Import hook implementation to load extensions on dependency import

    :param module_to_extension: dict requirement -> :class:`.Extension`
    """

    def __init__(self, module_to_extension: Dict[str, Extension]):
        self.module_to_extension = module_to_extension

    def find_module(
        self, fullname, path=None
    ):  # pylint: disable=unused-argument
        # hijack importing machinery
        return self

    def load_module(self, fullname):
        # change this hook to registering hook
        reg = _ImportLoadExtRegisterer()
        sys.meta_path = [reg] + [x for x in sys.meta_path if x is not self]
        try:
            # fallback to ordinary importing
            module = importlib.import_module(fullname)
        finally:
            # put this hook back
            sys.meta_path = [self] + [x for x in sys.meta_path if x is not reg]

        # check all that was imported and import all extensions that are ready
        for imported in reg.imported:
            if not module_imported(imported):
                continue
            extension = self.module_to_extension.get(imported)
            if extension is None:
                continue

            if all(module_imported(m) for m in extension.reqs):
                ExtensionLoader.load(extension)

        return module


def load_extensions(*exts: str):
    """
    Load extensions

    :param exts: list of extension main modules
    """
    for ext in exts:
        ExtensionLoader.load(ext)


# Copyright 2019 Zyfra
# Copyright 2021 Iterative
#
# Licensed under the Apache License, Version 2.0 (the "License");
# you may not use this file except in compliance with the License.
# You may obtain a copy of the License at
#
#     http://www.apache.org/licenses/LICENSE-2.0
#
# Unless required by applicable law or agreed to in writing, software
# distributed under the License is distributed on an "AS IS" BASIS,
# WITHOUT WARRANTIES OR CONDITIONS OF ANY KIND, either express or implied.
# See the License for the specific language governing permissions and
# limitations under the License.<|MERGE_RESOLUTION|>--- conflicted
+++ resolved
@@ -91,12 +91,8 @@
     builtin_extensions: Dict[str, Extension] = ExtensionDict(
         Extension("mlem.contrib.numpy", ["numpy"], False),
         Extension("mlem.contrib.pandas", ["pandas"], False),
-<<<<<<< HEAD
+        Extension("mlem.contrib.sklearn", ["sklearn"], False),
         Extension("mlem.contrib.onnx", ["onnx"], False),
-        Extension("mlem.contrib.sklearn", ["scipy", "scikit-learn"], False),
-=======
-        Extension("mlem.contrib.sklearn", ["sklearn"], False),
->>>>>>> 21d5ee83
         # Extension('mlem.contrib.tensorflow', ['tensorflow'], False, is_tf_v1),
         # Extension('mlem.contrib.tensorflow_v2', ['tensorflow'], False, is_tf_v2),
         Extension("mlem.contrib.torch", ["torch"], False),
