"""
Classes and functions to load and work with out-of-the-box included extensions
as well with the custom ones
"""
import glob
import importlib
import logging
import os
import sys
from dataclasses import dataclass
from functools import lru_cache
from inspect import isabstract
from types import ModuleType
from typing import Callable, Dict, List, Optional, Type, Union

import entrypoints

from mlem.config import CONFIG
<<<<<<< HEAD
from mlem.core.base import MlemABC
from mlem.core.objects import MlemObject
=======
from mlem.core.base import MlemABC, load_impl_ext
from mlem.core.objects import MlemMeta
>>>>>>> fb473dd9
from mlem.utils.importing import (
    import_module,
    module_importable,
    module_imported,
)

logger = logging.getLogger(__name__)

MLEM_ENTRY_POINT = "mlem.contrib"


class Extension:
    """
    Extension descriptor

    :param module: main extension module
    :param reqs: list of extension dependencies
    :param force: if True, disable lazy loading for this extension
    :param validator: boolean predicate which should evaluate to True for this extension to be loaded
    """

    def __init__(
        self,
        module,
        reqs: List[str],
        force: bool = True,
        validator: Callable[[], bool] = None,
    ):
        self.force = force
        self.reqs = reqs
        self.module = module
        self.validator = validator

    def __str__(self):
        return f"<Extension {self.module}>"

    def __repr__(self):
        return str(self)

    def __eq__(self, other):
        return self.module == other.module

    def __hash__(self):
        return hash(self.module)


class ExtensionDict(dict):
    """
    :class:`_Extension` container
    """

    def __init__(self, *extensions: Extension):
        super().__init__()
        for e in extensions:
            self[e.module] = e


# def __tensorflow_major_version():
#     import tensorflow as tf
#     return tf.__version__.split('.')[0]
#
#
# is_tf_v1, is_tf_v2 = lambda: __tensorflow_major_version() == '1', lambda: __tensorflow_major_version() == '2'


class ExtensionLoader:
    """
    Class that tracks and loads extensions.

    """

    builtin_extensions: Dict[str, Extension] = ExtensionDict(
        Extension("mlem.contrib.numpy", ["numpy"], False),
        Extension("mlem.contrib.pandas", ["pandas"], False),
        Extension("mlem.contrib.sklearn", ["sklearn"], False),
        # Extension('mlem.contrib.tensorflow', ['tensorflow'], False, is_tf_v1),
        # Extension('mlem.contrib.tensorflow_v2', ['tensorflow'], False, is_tf_v2),
        Extension("mlem.contrib.torch", ["torch"], False),
        Extension("mlem.contrib.catboost", ["catboost"], False),
        # Extension('mlem.contrib.aiohttp', ['aiohttp', 'aiohttp_swagger']),
        # Extension('mlem.contrib.flask', ['flask', 'flasgger'], False),
        # Extension('mlem.contrib.sqlalchemy', ['sqlalchemy']),
        # Extension('mlem.contrib.s3', ['boto3']),
        # Extension('mlem.contrib.imageio', ['imageio']),
        Extension("mlem.contrib.lightgbm", ["lightgbm"], False),
        Extension("mlem.contrib.xgboost", ["xgboost"], False),
        Extension("mlem.contrib.docker", ["docker"], False),
        Extension("mlem.contrib.fastapi", ["fastapi", "uvicorn"], False),
        Extension("mlem.contrib.callable", [], True),
        Extension("mlem.contrib.rabbitmq", ["pika"], False),
    )

    _loaded_extensions: Dict[Extension, ModuleType] = {}

    @classmethod
    def loaded_extensions(cls) -> Dict[Extension, ModuleType]:
        """
        :return: List of loaded extensions
        """
        return cls._loaded_extensions

    @classmethod
    def _setup_import_hook(cls, extensions: List[Extension]):
        """
        Add import hook to sys.meta_path that will load extensions when their dependencies are imported

        :param extensions: list of :class:`.Extension`
        """
        if len(extensions) == 0:
            return

        existing = [
            h
            for h in sys.meta_path
            if isinstance(h, _ImportLoadExtInterceptor)  # type: ignore
            # TODO: https://github.com/iterative/mlem/issues/33
        ]
        if len(existing) == 1:
            hook = existing[0]
            hook.module_to_extension.update(  # type: ignore
                # TODO: https://github.com/iterative/mlem/issues/33
                {req: e for e in extensions for req in e.reqs}
            )
        elif len(existing) > 1:
            raise ValueError("Multiple import hooks, that is impossible")
        else:
            hook = _ImportLoadExtInterceptor(  # type: ignore
                # TODO: https://github.com/iterative/mlem/issues/33
                module_to_extension={
                    req: e for e in extensions for req in e.reqs
                }
            )
            sys.meta_path.insert(0, hook)

    @classmethod
    def load_all(cls, try_lazy=True):
        """
        Load all (builtin and additional) extensions

        :param try_lazy: if `False`, use force load for all builtin extensions
        """
        for_hook = []
        for ext in cls.builtin_extensions.values():
            if not try_lazy or hasattr(sys, "frozen") or ext.force:
                if all(module_importable(r) for r in ext.reqs):
                    cls.load(ext)
            else:
                if all(module_imported(r) for r in ext.reqs):
                    cls.load(ext)
                else:
                    for_hook.append(ext)

        cls._setup_import_hook(for_hook)

        for mod in CONFIG.ADDITIONAL_EXTENSIONS:
            cls.load(mod)

    @classmethod
    def load(cls, extension: Union[str, Extension]):
        """
        Load single extension

        :param extension: str or :class:`.Extension` instance to load
        """
        if isinstance(extension, str):
            extension = Extension(extension, [], force=True)
        if extension not in cls._loaded_extensions and (
            extension.validator is None or extension.validator()
        ):
            if not module_imported(extension.module):
                logger.debug("Importing extension module %s", extension.module)
            cls._loaded_extensions[extension] = import_module(extension.module)


class _ImportLoadExtRegisterer(importlib.abc.PathEntryFinder):
    """A hook that registers all modules that are being imported"""

    def __init__(self):
        self.imported = []

    def find_module(
        self, fullname, path=None
    ):  # pylint: disable=unused-argument
        self.imported.append(fullname)


class _ImportLoadExtInterceptor(  # pylint: disable=abstract-method
    importlib.abc.Loader, importlib.abc.PathEntryFinder
):
    """
    Import hook implementation to load extensions on dependency import

    :param module_to_extension: dict requirement -> :class:`.Extension`
    """

    def __init__(self, module_to_extension: Dict[str, Extension]):
        self.module_to_extension = module_to_extension

    def find_module(
        self, fullname, path=None
    ):  # pylint: disable=unused-argument
        # hijack importing machinery
        return self

    def load_module(self, fullname):
        # change this hook to registering hook
        reg = _ImportLoadExtRegisterer()
        sys.meta_path = [reg] + [x for x in sys.meta_path if x is not self]
        try:
            # fallback to ordinary importing
            module = importlib.import_module(fullname)
        finally:
            # put this hook back
            sys.meta_path = [self] + [x for x in sys.meta_path if x is not reg]

        # check all that was imported and import all extensions that are ready
        for imported in reg.imported:
            if not module_imported(imported):
                continue
            extension = self.module_to_extension.get(imported)
            if extension is None:
                continue

            if all(module_imported(m) for m in extension.reqs):
                ExtensionLoader.load(extension)

        return module


def load_extensions(*exts: str):
    """
    Load extensions

    :param exts: list of extension main modules
    """
    for ext in exts:
        ExtensionLoader.load(ext)


@dataclass
class Entrypoint:
    name: Optional[str]
    abs_name: str
    ep: entrypoints.EntryPoint

    @classmethod
    def from_entrypoint(cls, ep: entrypoints.EntryPoint):
        if "." not in ep.name:
            return cls(name=None, ep=ep, abs_name=ep.name)
        abs_name, name = ep.name.split(".", maxsplit=2)
        return cls(name=name, ep=ep, abs_name=abs_name)

    @property
    def entry(self):
        name = f".{self.name}" if self.name else ""
        return f"{self.abs_name}{name} = {self.ep.module_name}:{self.ep.object_name}"


@lru_cache()
def load_entrypoints() -> Dict[str, Entrypoint]:
    """Load MLEM entrypoints defined in setup.py
    These entrypoints are used later to find out which extensions to load
    when a particular object requires them upon it's deserialision
    """
    eps = entrypoints.get_group_named(MLEM_ENTRY_POINT)
    return {k: Entrypoint.from_entrypoint(ep) for k, ep in eps.items()}


def list_implementations(
    base_class: Union[str, Type[MlemABC]],
    meta_subtype: Type[MlemObject] = None,
) -> List[str]:
    if isinstance(base_class, type) and issubclass(base_class, MlemABC):
        abs_name = base_class.abs_name
    if base_class == "meta" and meta_subtype is not None:
        base_class = meta_subtype.object_type
        abs_name = "meta"
    if isinstance(base_class, str):
        abs_name = base_class
        try:
            base_class = MlemABC.abs_types[abs_name]
        except KeyError:
            base_class = load_impl_ext(abs_name, None)
    eps = {
        e.name
        for e in load_entrypoints().values()
        if e.abs_name == abs_name and e.name is not None
    }
    eps.update(base_class.non_abstract_subtypes())
    return list(eps)


def find_implementations(root_module_name: str = MLEM_ENTRY_POINT):
    """Generates dict with MLEM entrypoints which should appear in setup.py.
    Can be used by plugin developers to check if they populated all existing
    entrypoints in setup.py
    """
    root_module = import_module(root_module_name)
    assert root_module.__file__ is not None
    path = os.path.dirname(root_module.__file__)

    impls = {}
    for pyfile in glob.glob(os.path.join(path, "**", "*.py"), recursive=True):
        module_name = (
            root_module_name
            + "."
            + os.path.relpath(pyfile, path)[: -len(".py")].replace(os.sep, ".")
        )
        if module_name.endswith(".__init__"):
            module_name = module_name[: -len(".__init__")]
        try:
            module = import_module(module_name)
        except ImportError as e:
            print(
                f"Cannot import module {module_name}: {e.__class__} {e.args}"
            )
            continue

        for obj in module.__dict__.values():

            # pylint: disable=too-many-boolean-expressions
            if (
                isinstance(obj, type)
                and obj.__module__ == module.__name__
                and issubclass(obj, MlemABC)
                and not isabstract(obj)
                and hasattr(obj, "abs_name")
            ):
                impls[obj] = f"{obj.__module__}:{obj.__name__}"

    return {
        MLEM_ENTRY_POINT: [
            f"{obj.abs_name}.{obj.__get_alias__()} = {name}"
            if not obj.__is_root__
            else f"{obj.abs_name} = {name}"
            for obj, name in impls.items()
        ]
    }


# Copyright 2019 Zyfra
# Copyright 2021 Iterative
#
# Licensed under the Apache License, Version 2.0 (the "License");
# you may not use this file except in compliance with the License.
# You may obtain a copy of the License at
#
#     http://www.apache.org/licenses/LICENSE-2.0
#
# Unless required by applicable law or agreed to in writing, software
# distributed under the License is distributed on an "AS IS" BASIS,
# WITHOUT WARRANTIES OR CONDITIONS OF ANY KIND, either express or implied.
# See the License for the specific language governing permissions and
# limitations under the License.<|MERGE_RESOLUTION|>--- conflicted
+++ resolved
@@ -16,13 +16,8 @@
 import entrypoints
 
 from mlem.config import CONFIG
-<<<<<<< HEAD
-from mlem.core.base import MlemABC
+from mlem.core.base import MlemABC, load_impl_ext
 from mlem.core.objects import MlemObject
-=======
-from mlem.core.base import MlemABC, load_impl_ext
-from mlem.core.objects import MlemMeta
->>>>>>> fb473dd9
 from mlem.utils.importing import (
     import_module,
     module_importable,
