--- conflicted
+++ resolved
@@ -13,11 +13,7 @@
 logger = logging.getLogger(__name__)
 
 
-<<<<<<< HEAD
-class BaseClient(MlemObject, ABC):
-=======
 class BaseClient(MlemABC, ABC):
->>>>>>> 592b8b83
     """"""
 
     class Config:
