--- conflicted
+++ resolved
@@ -14,11 +14,8 @@
 from fastapi.datastructures import Default
 from fastapi.responses import RedirectResponse
 from pydantic import BaseModel, create_model, parse_obj_as
-<<<<<<< HEAD
+from pydantic.typing import get_args
 from starlette.responses import JSONResponse, Response, StreamingResponse
-=======
-from pydantic.typing import get_args
->>>>>>> 2b4eec2b
 
 from mlem.core.data_type import DataTypeSerializer
 from mlem.core.model import Argument, Signature
@@ -79,7 +76,6 @@
                 )
             return deserialized_model(**field_values)
 
-<<<<<<< HEAD
         arg_models = {
             key: (serializer.get_model(), ...)
             for key, serializer in arg_serializers.items()
@@ -104,19 +100,6 @@
 
             return bin_handler, None, StreamingResponse
 
-=======
-        schema_model = create_model(
-            "Model",
-            **kwargs,
-            __validators__={"validate": classmethod(serializer_validator)},
-        )  # type: ignore[call-overload]
-        rename_recursively(schema_model, method_name + "_request")
-        deserialzied_model = create_model(
-            "Model",
-            **{a.name: (Any, ...) for a in signature.args},
-        )  # type: ignore[call-overload]
-        response_serializer = signature.returns.get_serializer()
->>>>>>> 2b4eec2b
         response_model = response_serializer.get_model()
         if issubclass(response_model, BaseModel):
             rename_recursively(response_model, method_name + "_response")
