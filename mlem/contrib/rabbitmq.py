"""RabbitMQ serving
Extension type: serving

RabbitMQServer implementation
"""
import json
from time import time
from typing import Any, BinaryIO, Callable, ClassVar, Optional

import pika
from pika import BasicProperties
from pika.adapters.blocking_connection import BlockingChannel
from pydantic import BaseModel, parse_obj_as

from mlem.core.errors import MlemError
from mlem.runtime import Interface
from mlem.runtime.client import Client
from mlem.runtime.interface import (
    InterfaceDescriptor,
    InterfaceMethod,
    VersionedInterfaceDescriptor,
)
from mlem.runtime.server import Server
from mlem.ui import EMOJI_NAILS, echo

REQUEST = "_request"
RESPONSE = "_response"
INTERFACE = "interface"
# https://www.rabbitmq.com/direct-reply-to.html
REPLY_TO = "amq.rabbitmq.reply-to"


class RabbitMQMixin(BaseModel):
    host: str
    """Host of RMQ instance"""
    port: int
    """Port of RMQ instance"""
    exchange: str = ""
    """RMQ exchange to use"""
    queue_prefix: str = ""
    """Queue prefix"""
    channel_cache: Optional[BlockingChannel] = None

    class Config:
        fields = {"channel_cache": {"exclude": True}}
        arbitrary_types_allowed = True

    @property
    def channel(self):
        if self.channel_cache is None:
            connection = pika.BlockingConnection(
                pika.ConnectionParameters(self.host, self.port)
            )
            self.channel_cache = connection.channel()
        return self.channel_cache


class RabbitMQServer(Server, RabbitMQMixin):
    """RMQ server that consumes requests and produces model predictions from/to RMQ instance"""

    type: ClassVar = "rmq"

    def _create_handler(
        self, method_name: str, signature: InterfaceMethod, executor: Callable
    ):
        serializers, response_serializer = self._get_serializers(signature)
        echo(EMOJI_NAILS + f"Adding queue for {method_name}")

        def handler(ch, method, props, body):
            data = json.loads(body)
            kwargs = {}
<<<<<<< HEAD
            for name, _ in signature.args:
                kwargs[name] = serializers[name].deserialize(data[name])
=======
            for arg in signature.args:
                kwargs[arg.name] = serializers[arg.name].deserialize(
                    data[arg.name]
                )
>>>>>>> 74ca3aed
            result = executor(**kwargs)
            response = response_serializer.serialize(result)
            ch.basic_publish(
                exchange="",
                routing_key=props.reply_to,
                properties=pika.BasicProperties(
                    correlation_id=props.correlation_id
                ),
                body=json.dumps(response),
            )
            ch.basic_ack(delivery_tag=method.delivery_tag)

        return handler

    def serve(self, interface: Interface):
        self.channel.queue_declare(self.queue_prefix + INTERFACE)
        schema = json.dumps(interface.get_versioned_descriptor().dict())
        self.channel.basic_publish(
            self.exchange, self.queue_prefix + INTERFACE, schema.encode("utf8")
        )

        for method, signature in interface.iter_methods():
            self.channel.queue_declare(self.queue_prefix + method + REQUEST)
            self.channel.basic_consume(
                self.queue_prefix + method + REQUEST,
                on_message_callback=self._create_handler(
                    method, signature, interface.get_method_executor(method)
                ),
            )
            self.channel.queue_declare(self.queue_prefix + method + RESPONSE)

        self.channel.start_consuming()


class RabbitMQClient(Client, RabbitMQMixin):
    """Access models served with rmq server"""

    type: ClassVar = "rmq"
    timeout: float = 0
    """Time to wait for response. 0 means indefinite"""

    def _interface_factory(self) -> InterfaceDescriptor:
        res, _, payload = self.channel.basic_get(
            self.queue_prefix + INTERFACE, auto_ack=False
        )
        self.channel.basic_nack(res.delivery_tag)
        return parse_obj_as(
            VersionedInterfaceDescriptor, json.loads(payload)
        ).methods

    def _call_method(self, name: str, args: Any, return_raw: bool):
        response = None

        def consume(ch, mt, pr, body):  # pylint: disable=unused-argument
            nonlocal response
            response = body

        self.channel.basic_consume(REPLY_TO, consume, auto_ack=True)
        self.channel.basic_publish(
            self.exchange,
            self.queue_prefix + name + REQUEST,
            json.dumps(args).encode("utf8"),
            BasicProperties(reply_to=REPLY_TO),
        )
        start = time()
        while response is None:
            self.channel.connection.process_data_events()
            if 0 < self.timeout < time() - start:
                raise MlemError("Request timed out")
        return json.loads(response)

    def _call_method_binary(self, name: str, arg: BinaryIO, return_raw: bool):
        raise NotImplementedError  # TODO<|MERGE_RESOLUTION|>--- conflicted
+++ resolved
@@ -69,15 +69,10 @@
         def handler(ch, method, props, body):
             data = json.loads(body)
             kwargs = {}
-<<<<<<< HEAD
-            for name, _ in signature.args:
-                kwargs[name] = serializers[name].deserialize(data[name])
-=======
             for arg in signature.args:
                 kwargs[arg.name] = serializers[arg.name].deserialize(
                     data[arg.name]
                 )
->>>>>>> 74ca3aed
             result = executor(**kwargs)
             response = response_serializer.serialize(result)
             ch.basic_publish(
