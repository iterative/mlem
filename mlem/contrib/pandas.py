--- conflicted
+++ resolved
@@ -182,13 +182,9 @@
     def align(self, df):
         return self.align_index(self.align_types(self.align_column_types(df)))
 
-<<<<<<< HEAD
-    def validate_columns(self, df: pd.DataFrame, exc_type):
-=======
-    def _validate_columns(
+    def validate_columns(
         self, df: pd.DataFrame, exc_type, force_str: bool = False
     ):
->>>>>>> e6b3286b
         """Validates that df has correct columns"""
         if {str(c) if force_str else c for c in df.columns} != {
             str(c) if force_str else c for c in self.columns
@@ -220,13 +216,8 @@
             raise DeserializationError(
                 f"given object: {obj} could not be converted to dataframe"
             ) from e
-<<<<<<< HEAD
-
+        ret = data_type.align_column_types(ret)
         data_type.validate_columns(
-=======
-        ret = self.align_column_types(ret)
-        self._validate_columns(
->>>>>>> e6b3286b
             ret, DeserializationError
         )  # including index columns
         ret = data_type.align_types(ret)  # including index columns
@@ -237,13 +228,10 @@
         data_type.check_type(instance, pd.DataFrame, SerializationError)
         is_copied, instance = reset_index(instance, return_copied=True)
 
-<<<<<<< HEAD
-        data_type.validate_columns(instance, SerializationError)
+        data_type.validate_columns(
+            instance, SerializationError, force_str=True
+        )
         data_type.validate_dtypes(instance, SerializationError)
-=======
-        self._validate_columns(instance, SerializationError, force_str=True)
-        self._validate_dtypes(instance, SerializationError)
->>>>>>> e6b3286b
 
         for col, dtype in zip(data_type.columns, data_type.actual_dtypes):
             if need_string_value(dtype):
@@ -271,20 +259,6 @@
     def process(cls, obj: pd.Series, **kwargs) -> "_PandasDataType":
         return super().process(pd.DataFrame(obj.T))
 
-<<<<<<< HEAD
-=======
-    def deserialize(self, obj):
-        res = super().deserialize({"values": obj}).squeeze()
-        if res.index.name == "":
-            res.index.name = None
-        return res
-
-    def serialize(self, instance: pd.Series):
-        df = pd.DataFrame(instance)
-        df = self.align_column_types(df)
-        return super().serialize(df)["values"]
-
->>>>>>> e6b3286b
     def get_writer(
         self, project: str = None, filename: str = None, **kwargs
     ) -> "DataWriter":
@@ -312,7 +286,9 @@
         return res
 
     def serialize(self, data_type, instance: pd.Series):
-        return super().serialize(data_type, pd.DataFrame(instance))["values"]
+        df = pd.DataFrame(instance)
+        df = data_type.align_column_types(df)
+        return super().serialize(data_type, df)["values"]
 
     def get_model(self, data_type, prefix: str = "") -> Type[BaseModel]:
         return create_model(  # type: ignore[call-overload]
