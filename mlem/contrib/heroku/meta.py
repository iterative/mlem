--- conflicted
+++ resolved
@@ -57,12 +57,8 @@
     """Heroku App"""
 
     type: ClassVar = "heroku"
-<<<<<<< HEAD
     state_type: ClassVar = HerokuState
-=======
-    state: Optional[HerokuState]
-    """state"""
->>>>>>> 1f7bc295
+
     app_name: str
     """Heroku application name"""
     region: str = "us"
