--- conflicted
+++ resolved
@@ -186,18 +186,8 @@
             status = json.loads(line)
             if "error" in status:
                 error_msg = status["error"]
-<<<<<<< HEAD
-                auth = (
-                    client.api._auth_configs  # pylint: disable=protected-access
-                )
-                raise DeploymentError(
-                    f"Cannot push docker image: {error_msg} {auth}"
-                )
+                raise DeploymentError(f"Cannot push docker image: {error_msg}")
         echo(EMOJI_OK + f"Pushed image {tag} to {self.get_host()}")
-=======
-                raise DeploymentError(f"Cannot push docker image: {error_msg}")
-        echo(EMOJI_OK + f"Pushed image {tag} to {self.host}")
->>>>>>> db8cfcb7
 
     def uri(self, image: str):
         return f"{self.get_host()}/{image}"
