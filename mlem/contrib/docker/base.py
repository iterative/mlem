--- conflicted
+++ resolved
@@ -282,20 +282,6 @@
 
     image: Optional[DockerImage]
     """Built image"""
-<<<<<<< HEAD
-    container_id: Optional[str]
-    """Started container id"""
-
-    def get_client(self):
-        raise NotImplementedError
-
-
-class _DockerBuildMixin(BaseModel):
-    server: Server
-    """Server to use"""
-    args: DockerBuildArgs = DockerBuildArgs()
-    """Additional docker arguments"""
-=======
     container_name: Optional[str]
     """Name of container"""
     container_id: Optional[str]
@@ -311,7 +297,6 @@
 
 def generate_docker_container_name():
     return f"mlem-deploy-{int(time.time())}"
->>>>>>> 33031e04
 
 
 class DockerContainer(MlemDeployment, _DockerBuildMixin):
@@ -330,11 +315,6 @@
     """Additional params"""
     rm: bool = True
     """Remove container on stop"""
-<<<<<<< HEAD
-    state: Optional[DockerContainerState] = None
-    """State"""
-=======
->>>>>>> 33031e04
 
     @property
     def ensure_image_name(self):
