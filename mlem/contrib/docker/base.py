--- conflicted
+++ resolved
@@ -281,22 +281,16 @@
     type: ClassVar = "docker_container"
 
     image: Optional[DockerImage]
-<<<<<<< HEAD
+    """built image"""
     container_name: Optional[str]
-=======
-    """built image"""
->>>>>>> 1f7bc295
+    """Name of container"""
     container_id: Optional[str]
     """started container id"""
 
 
 class _DockerBuildMixin(BaseModel):
-<<<<<<< HEAD
     server: Optional[Server] = None
-=======
-    server: Server
     """server to use"""
->>>>>>> 1f7bc295
     args: DockerBuildArgs = DockerBuildArgs()
     """additional docker arguments"""
 
@@ -311,12 +305,8 @@
     type: ClassVar = "docker_container"
     state_type: ClassVar = DockerContainerState
 
-<<<<<<< HEAD
     container_name: Optional[str] = None
-=======
-    container_name: str
     """Name to use for container"""
->>>>>>> 1f7bc295
     image_name: Optional[str] = None
     """Name to use for image"""
     port_mapping: Dict[int, int] = {}
@@ -324,12 +314,7 @@
     params: Dict[str, str] = {}
     """Additional params"""
     rm: bool = True
-<<<<<<< HEAD
-=======
     """Remove container on stop"""
-    state: Optional[DockerContainerState] = None
-    """state"""
->>>>>>> 1f7bc295
 
     @property
     def ensure_image_name(self):
