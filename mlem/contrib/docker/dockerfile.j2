FROM {{ base_image }}
WORKDIR /app
{% include "pre_install.j2" ignore missing %}
<<<<<<< HEAD
{% include "install_req.j2" %}
=======
{% if packages %}RUN {{ package_install_cmd }} {{ packages|join(" ")  }} {{ package_clean_cmd }}{% endif %}
COPY requirements.txt .
RUN pip install -r requirements.txt
{{ mlem_install }}
>>>>>>> 1f7bc295
{% include "post_install.j2" ignore missing %}
{% include "copy.j2" %}
{% for name, value in env.items() %}ENV {{ name }}={{ value }}
{% endfor %}
{% include "post_copy.j2" ignore missing %}
{% if run_cmd is not none %}CMD {{ run_cmd }}{% endif %}<|MERGE_RESOLUTION|>--- conflicted
+++ resolved
@@ -1,14 +1,11 @@
 FROM {{ base_image }}
 WORKDIR /app
 {% include "pre_install.j2" ignore missing %}
-<<<<<<< HEAD
 {% include "install_req.j2" %}
-=======
-{% if packages %}RUN {{ package_install_cmd }} {{ packages|join(" ")  }} {{ package_clean_cmd }}{% endif %}
-COPY requirements.txt .
-RUN pip install -r requirements.txt
-{{ mlem_install }}
->>>>>>> 1f7bc295
+#{% if packages %}RUN {{ package_install_cmd }} {{ packages|join(" ")  }} {{ package_clean_cmd }}{% endif %}
+#COPY requirements.txt .
+#RUN pip install -r requirements.txt
+#{{ mlem_install }}
 {% include "post_install.j2" ignore missing %}
 {% include "copy.j2" %}
 {% for name, value in env.items() %}ENV {{ name }}={{ value }}
