"""
MLEM's Python API
"""
import posixpath
from typing import Any, Optional, Union

from fsspec import AbstractFileSystem
from fsspec.implementations.local import LocalFileSystem

from mlem.api.utils import (
    ensure_meta,
    ensure_mlem_object,
    get_data_value,
    get_model_meta,
    parse_import_type_modifier,
)
from mlem.constants import MLEM_CONFIG_FILE_NAME, PREDICT_METHOD_NAME
from mlem.core.errors import (
    InvalidArgumentError,
    MlemError,
    MlemObjectNotFound,
    MlemObjectNotSavedError,
    MlemProjectNotFound,
    WrongMethodError,
)
from mlem.core.import_objects import ImportAnalyzer, ImportHook
<<<<<<< HEAD
from mlem.core.meta_io import Location, UriResolver, get_fs
=======
from mlem.core.meta_io import MLEM_DIR, Location, get_fs
>>>>>>> f47bf345
from mlem.core.metadata import load_meta, save
from mlem.core.objects import (
    MlemBuilder,
    MlemData,
    MlemDeployment,
    MlemEnv,
    MlemLink,
    MlemModel,
    MlemObject,
)
from mlem.runtime.client import Client
from mlem.runtime.server import Server
from mlem.ui import (
    EMOJI_APPLY,
    EMOJI_COPY,
    EMOJI_LOAD,
    EMOJI_MLEM,
    boxify,
    color,
    echo,
)
from mlem.utils.root import find_project_root, mlem_project_exists


def apply(
    model: Union[str, MlemModel],
    *data: Union[str, MlemData, Any],
    method: str = None,
    output: str = None,
    target_project: str = None,
    batch_size: Optional[int] = None,
) -> Optional[Any]:
    """Apply provided model against provided data

    Args:
        model (MlemModel): MLEM model.
        data (Any): Input to the model.
        method (str, optional): Which model method to use.
            If None, use the only method model has.
            If more than one is available, will fail.
        output (str, optional): If value is provided,
            assume it's path and save output there.

    Returns:
        If `output=None`, returns results for given data.
            Otherwise returns None.

    """
    model = get_model_meta(model)
    w = model.model_type
    try:
        resolved_method = w.resolve_method(method)
    except WrongMethodError:
        resolved_method = PREDICT_METHOD_NAME
    echo(EMOJI_APPLY + f"Applying `{resolved_method}` method...")
    if batch_size:
        res: Any = []
        for part in data:
            batch_data = get_data_value(part, batch_size)
            for batch in batch_data:
                preds = w.call_method(resolved_method, batch.data)
                res += [*preds]  # TODO: merge results
    else:
        res = [
            w.call_method(resolved_method, get_data_value(part))
            for part in data
        ]
    if output is None:
        if len(res) == 1:
            return res[0]
        return res
    if len(res) == 1:
        res = res[0]
    return save(res, output, project=target_project)


def apply_remote(
    client: Union[str, Client],
    *data: Union[str, MlemData, Any],
    method: str = None,
    output: str = None,
    target_project: str = None,
    **client_kwargs,
) -> Optional[Any]:
    """Apply provided model against provided data

    Args:
        client (Client): The client to access methods of deployed model.
        data (Any): Input to the model.
        method (str, optional): Which model method to use.
            If None, use the only method model has.
            If more than one is available, will fail.
        output (str, optional): If value is provided,
            assume it's path and save output there.

    Returns:
        If `output=None`, returns results for given data.
            Otherwise returns None.

    """
    client = ensure_mlem_object(Client, client, **client_kwargs)
    if method is not None:
        try:
            resolved_method = getattr(client, method)
        except WrongMethodError:
            resolved_method = getattr(client, PREDICT_METHOD_NAME)
    else:
        raise InvalidArgumentError("method cannot be None")

    echo(EMOJI_APPLY + f"Applying `{resolved_method.method.name}` method...")
    res = [resolved_method(get_data_value(part)) for part in data]
    if output is None:
        if len(res) == 1:
            return res[0]
        return res
    if len(res) == 1:
        res = res[0]
    return save(res, output, project=target_project)


def clone(
    path: str,
    target: str,
    project: Optional[str] = None,
    rev: Optional[str] = None,
    fs: Optional[AbstractFileSystem] = None,
    target_project: Optional[str] = None,
    target_fs: Optional[str] = None,
    follow_links: bool = True,
    load_value: bool = False,
) -> MlemObject:
    """Clones MLEM object from `path` to `out`
        and returns Python representation for the created object

    Args:
        path (str): Path to the object. Could be local path or path inside a git repo.
        target (str): Path to save the copy of initial object to.
        project (Optional[str], optional): URL to project if object is located there.
        rev (Optional[str], optional): revision, could be git commit SHA, branch name or tag.
        fs (Optional[AbstractFileSystem], optional): filesystem to load object from
        target_project (Optional[str], optional): path to project to save cloned object to
        target_fs (Optional[AbstractFileSystem], optional): target filesystem
        follow_links (bool, optional): If object we read is a MLEM link, whether to load
            the actual object link points to. Defaults to True.
        load_value (bool, optional): Load actual python object incorporated in MlemObject. Defaults to False.

    Returns:
        MlemObject: Copy of initial object saved to `out`
    """
    meta = load_meta(
        path,
        project=project,
        rev=rev,
        fs=fs,
        follow_links=follow_links,
        load_value=load_value,
    )
    echo(EMOJI_COPY + f"Cloning {meta.loc.uri_repr}")
    if target in ("", "."):
        target = posixpath.basename(meta.loc.uri)
    return meta.clone(
        target,
        fs=target_fs,
        project=target_project,
    )


def init(path: str = ".") -> None:
    """Creates mlem config in `path`"""
    path = posixpath.join(path, MLEM_CONFIG_FILE_NAME)
    fs, path = get_fs(path)
    if fs.exists(path):
        echo(
            f"{posixpath.abspath(path)} already exists, no need to run `mlem init` again"
        )
    else:
        from mlem.telemetry import telemetry

        echo(
            color("███╗   ███╗", "#13ADC7")
            + color("██╗     ", "#945DD5")
            + color("███████╗", "#F46737")
            + color("███╗   ███╗\n", "#7B61FF")
            + color("████╗ ████║", "#13ADC7")
            + color("██║     ", "#945DD5")
            + color("██╔════╝", "#F46737")
            + color("████╗ ████║\n", "#7B61FF")
            + color("██╔████╔██║", "#13ADC7")
            + color("██║     ", "#945DD5")
            + color("█████╗  ", "#F46737")
            + color("██╔████╔██║\n", "#7B61FF")
            + color("██║╚██╔╝██║", "#13ADC7")
            + color("██║     ", "#945DD5")
            + color("██╔══╝  ", "#F46737")
            + color("██║╚██╔╝██║\n", "#7B61FF")
            + color("██║ ╚═╝ ██║", "#13ADC7")
            + color("███████╗", "#945DD5")
            + color("███████╗", "#F46737")
            + color("██║ ╚═╝ ██║\n", "#7B61FF")
            + color("╚═╝     ╚═╝", "#13ADC7")
            + color("╚══════╝", "#945DD5")
            + color("╚══════╝", "#F46737")
            + color("╚═╝     ╚═╝\n", "#7B61FF")
        )
        if telemetry.is_enabled():
            echo(
                boxify(
                    "MLEM has enabled anonymous aggregate usage analytics.\n"
                    "Read the analytics documentation (and how to opt-out) here:\n"
                    "<https://mlem.ai/docs/user-guide/analytics>"
                )
            )
        # some fs dont support creating empty dirs
        with fs.open(path, "w"):
            pass
        echo(
            EMOJI_MLEM
            + color("What's next?\n---------------", "yellow")
            + """
- Check out the documentation: <https://mlem.ai/docs>
- Star us on GitHub: <https://github.com/iterative/mlem>
- Get help and share ideas: <https://mlem.ai/chat>
"""
        )


def link(
    source: Union[str, MlemObject],
    source_project: Optional[str] = None,
    rev: Optional[str] = None,
    target: Optional[str] = None,
    target_project: Optional[str] = None,
    follow_links: bool = True,
    absolute: bool = False,
) -> MlemLink:
    """Creates MlemLink for an `source` object and dumps it if `target` is provided

    Args:
        source (Union[str, MlemObject]): The object to create link from.
        source_project (str, optional): Path to mlem project where to load obj from
        rev (str, optional): Revision if object is stored in git repo.
        target (str, optional): Where to store the link object.
        target_project (str, optional): If provided,
            treat `target` as link name and dump link in MLEM DIR
        follow_links (bool): Whether to make link to the underlying object
            if `source` is itself a link. Defaults to True.
        absolute (bool): Whether to make link absolute or relative to mlem project

    Returns:
        MlemLink: Link object to the `source`.
    """
    if isinstance(source, MlemObject):
        if not source.is_saved:
            raise MlemObjectNotSavedError("Cannot link not saved meta object")
    else:
        source = load_meta(
            source,
            project=source_project,
            rev=rev,
            follow_links=follow_links,
        )

    return source.make_link(
        target,
        project=target_project,
        absolute=absolute,
    )


def build(
    builder: Union[str, MlemBuilder],
    model: Union[str, MlemModel],
    **builder_kwargs,
):
    """Pack model in docker-build-ready folder or directly build a docker image.

    Args:
        builder (Union[str, MlemBuilder]): Packager to use.
            Out-of-the-box supported string values are "docker_dir" and "docker".
        model (Union[str, MlemModel]): The model to build.
    """
    model = get_model_meta(model, load_value=False)
    return ensure_mlem_object(MlemBuilder, builder, **builder_kwargs).build(
        model
    )


def serve(
    model: Union[str, MlemModel], server: Union[Server, str], **server_kwargs
):
    """Serve model via HTTP/HTTPS.

    Args:
        model (Union[str, MlemModel]): The model to serve.
        server (Union[Server, str]): Out-of-the-box supported one is "fastapi".
    """
    from mlem.runtime.interface import ModelInterface

    model = get_model_meta(model, load_value=True)
    interface = ModelInterface(model_type=model.model_type)

    server_obj = ensure_mlem_object(Server, server, **server_kwargs)
    echo(f"Starting {server_obj.type} server...")
    server_obj.serve(interface)


def _validate_ls_project(loc: Location, project):
    if loc.project is None:
        raise MlemProjectNotFound(project, loc.fs)
    if isinstance(loc.fs, LocalFileSystem):
        loc.project = find_project_root(loc.project, loc.fs)
    else:
        mlem_project_exists(loc.project, loc.fs, raise_on_missing=True)


<<<<<<< HEAD
=======
def ls(  # pylint: disable=too-many-locals
    project: str = ".",
    rev: Optional[str] = None,
    fs: Optional[AbstractFileSystem] = None,
    type_filter: Union[
        Type[MlemObject], Iterable[Type[MlemObject]], None
    ] = None,
    include_links: bool = True,
    ignore_errors: bool = False,
) -> Dict[Type[MlemObject], List[MlemObject]]:
    loc = Location.resolve(
        "", project=project, rev=rev, fs=fs, find_project=True
    )
    _validate_ls_project(loc, project)
    return project_config(project, fs).index.list(
        loc, type_filter, include_links, ignore_errors
    )


>>>>>>> f47bf345
def import_object(
    path: str,
    project: Optional[str] = None,
    rev: Optional[str] = None,
    fs: Optional[AbstractFileSystem] = None,
    target: Optional[str] = None,
    target_project: Optional[str] = None,
    target_fs: Optional[AbstractFileSystem] = None,
    type_: Optional[str] = None,
    copy_data: bool = True,
):
    """Try to load an object as MLEM model (or data) and return it,
    optionally saving to the specified target location
    """
    loc = Location.resolve(path, project, rev, fs)
    echo(EMOJI_LOAD + f"Importing object from {loc.uri_repr}")
    if type_ is not None:
        type_, modifier = parse_import_type_modifier(type_)
        meta = ImportHook.load_type(type_).process(
            loc, copy_data=copy_data, modifier=modifier
        )
    else:
        meta = ImportAnalyzer.analyze(loc, copy_data=copy_data)
    if target is not None:
        meta.dump(
            target,
            fs=target_fs,
            project=target_project,
        )
    return meta


def deploy(
    deploy_meta_or_path: Union[MlemDeployment, str],
    model: Union[MlemModel, str],
    env: Union[MlemEnv, str] = None,
    project: Optional[str] = None,
    rev: Optional[str] = None,
    fs: Optional[AbstractFileSystem] = None,
<<<<<<< HEAD
=======
    external: bool = None,
    index: bool = None,
    env_kwargs: Dict[str, Any] = None,
>>>>>>> f47bf345
    **deploy_kwargs,
) -> MlemDeployment:
    deploy_meta: MlemDeployment
    update = False
    if isinstance(deploy_meta_or_path, str):
        try:
            deploy_meta = load_meta(
                path=deploy_meta_or_path,
                project=project,
                rev=rev,
                fs=fs,
                force_type=MlemDeployment,
            )
            update = True
        except MlemObjectNotFound as e:
            if env is None:
                raise MlemError(
                    "Please provide model and env args for new deployment"
                ) from e
            if not deploy_meta_or_path:
                raise MlemError("deploy_path cannot be empty") from e

            env_meta = ensure_meta(MlemEnv, env, allow_typename=True)
            if isinstance(env_meta, type):
                env = None
                if env_kwargs:
                    env = env_meta(**env_kwargs)
            deploy_type = env_meta.deploy_type
            deploy_meta = deploy_type(
                env=env,
                **deploy_kwargs,
            )
            deploy_meta.dump(deploy_meta_or_path, fs, project, index, external)
    else:
        deploy_meta = deploy_meta_or_path
        update = True

<<<<<<< HEAD
    if deploy_meta is None:
        if model is None or env is None:
            raise MlemError(
                "Please provide model and env args for new deployment"
            )
        if not deploy_path:
            raise MlemError("deploy_path cannot be empty")
        model_meta = get_model_meta(model)
        env_meta = ensure_meta(MlemEnv, env)
        deploy_meta = env_meta.deploy_type(
            model=model_meta,
            env=env_meta,
            env_link=env_meta.make_link(),
            model_link=model_meta.make_link(),
            **deploy_kwargs,
        )
        deploy_meta.dump(deploy_path, fs, project)
=======
    if update:
        pass  # todo update from deploy_args and env_args
>>>>>>> f47bf345
    # ensuring links are working
    deploy_meta.get_env()
    model_meta = get_model_meta(model)

    deploy_meta.check_unchanged()
    deploy_meta.deploy(model_meta)
    return deploy_meta<|MERGE_RESOLUTION|>--- conflicted
+++ resolved
@@ -2,7 +2,7 @@
 MLEM's Python API
 """
 import posixpath
-from typing import Any, Optional, Union
+from typing import Any, Dict, Optional, Union
 
 from fsspec import AbstractFileSystem
 from fsspec.implementations.local import LocalFileSystem
@@ -24,11 +24,7 @@
     WrongMethodError,
 )
 from mlem.core.import_objects import ImportAnalyzer, ImportHook
-<<<<<<< HEAD
-from mlem.core.meta_io import Location, UriResolver, get_fs
-=======
-from mlem.core.meta_io import MLEM_DIR, Location, get_fs
->>>>>>> f47bf345
+from mlem.core.meta_io import Location, get_fs
 from mlem.core.metadata import load_meta, save
 from mlem.core.objects import (
     MlemBuilder,
@@ -344,28 +340,6 @@
         mlem_project_exists(loc.project, loc.fs, raise_on_missing=True)
 
 
-<<<<<<< HEAD
-=======
-def ls(  # pylint: disable=too-many-locals
-    project: str = ".",
-    rev: Optional[str] = None,
-    fs: Optional[AbstractFileSystem] = None,
-    type_filter: Union[
-        Type[MlemObject], Iterable[Type[MlemObject]], None
-    ] = None,
-    include_links: bool = True,
-    ignore_errors: bool = False,
-) -> Dict[Type[MlemObject], List[MlemObject]]:
-    loc = Location.resolve(
-        "", project=project, rev=rev, fs=fs, find_project=True
-    )
-    _validate_ls_project(loc, project)
-    return project_config(project, fs).index.list(
-        loc, type_filter, include_links, ignore_errors
-    )
-
-
->>>>>>> f47bf345
 def import_object(
     path: str,
     project: Optional[str] = None,
@@ -405,12 +379,7 @@
     project: Optional[str] = None,
     rev: Optional[str] = None,
     fs: Optional[AbstractFileSystem] = None,
-<<<<<<< HEAD
-=======
-    external: bool = None,
-    index: bool = None,
     env_kwargs: Dict[str, Any] = None,
->>>>>>> f47bf345
     **deploy_kwargs,
 ) -> MlemDeployment:
     deploy_meta: MlemDeployment
@@ -443,33 +412,13 @@
                 env=env,
                 **deploy_kwargs,
             )
-            deploy_meta.dump(deploy_meta_or_path, fs, project, index, external)
+            deploy_meta.dump(deploy_meta_or_path, fs, project)
     else:
         deploy_meta = deploy_meta_or_path
         update = True
 
-<<<<<<< HEAD
-    if deploy_meta is None:
-        if model is None or env is None:
-            raise MlemError(
-                "Please provide model and env args for new deployment"
-            )
-        if not deploy_path:
-            raise MlemError("deploy_path cannot be empty")
-        model_meta = get_model_meta(model)
-        env_meta = ensure_meta(MlemEnv, env)
-        deploy_meta = env_meta.deploy_type(
-            model=model_meta,
-            env=env_meta,
-            env_link=env_meta.make_link(),
-            model_link=model_meta.make_link(),
-            **deploy_kwargs,
-        )
-        deploy_meta.dump(deploy_path, fs, project)
-=======
     if update:
         pass  # todo update from deploy_args and env_args
->>>>>>> f47bf345
     # ensuring links are working
     deploy_meta.get_env()
     model_meta = get_model_meta(model)
