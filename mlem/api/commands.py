--- conflicted
+++ resolved
@@ -352,11 +352,8 @@
     model = get_model_meta(model, load_value=True)
 
     server_obj = ensure_mlem_object(Server, server, **server_kwargs)
-<<<<<<< HEAD
-=======
     telemetry.log_param("server_type", server_obj.type)
     log_meta_params(model)
->>>>>>> 74ca3aed
     echo(f"Starting {server_obj.type} server...")
     server_obj.start(ModelInterface.from_model(model))
 
