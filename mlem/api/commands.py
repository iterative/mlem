--- conflicted
+++ resolved
@@ -343,10 +343,6 @@
     from mlem.runtime.interface import ModelInterface
 
     model = get_model_meta(model, load_value=True)
-<<<<<<< HEAD
-
-=======
->>>>>>> 044e8781
     interface = ModelInterface(model_type=model.model_type)
 
     server_obj = ensure_mlem_object(Server, server, **server_kwargs)
