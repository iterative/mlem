"""
MLEM's Python API
"""
import posixpath
from typing import Any, Dict, Optional, Union

from fsspec import AbstractFileSystem

from mlem.api.utils import (
    api_telemetry,
    ensure_meta,
    ensure_mlem_object,
    get_data_value,
    get_model_meta,
    parse_import_type_modifier,
    set_api_event_param,
)
from mlem.constants import MLEM_CONFIG_FILE_NAME, PREDICT_METHOD_NAME
from mlem.core.errors import (
    InvalidArgumentError,
    MlemError,
    MlemObjectNotFound,
    MlemObjectNotSavedError,
    WrongMethodError,
)
from mlem.core.import_objects import ImportAnalyzer, ImportHook
from mlem.core.meta_io import Location, get_fs
from mlem.core.metadata import load_meta, save
from mlem.core.objects import (
    MlemBuilder,
    MlemData,
    MlemDeployment,
    MlemEnv,
    MlemLink,
    MlemModel,
    MlemObject,
)
from mlem.runtime.client import Client
from mlem.runtime.server import Server
from mlem.ui import (
    EMOJI_APPLY,
    EMOJI_COPY,
    EMOJI_LOAD,
    EMOJI_MLEM,
    boxify,
    color,
    echo,
)


@api_telemetry
def apply(
    model: Union[str, MlemModel],
    *data: Union[str, MlemData, Any],
    method: str = None,
    output: str = None,
    target_project: str = None,
    batch_size: Optional[int] = None,
) -> Optional[Any]:
    """Apply provided model against provided data

    Args:
        model: MLEM model.
        data: Input to the model.
        method: Which model method to use.
            If None, use the only method model has.
            If more than one is available, will fail.
        output: If value is provided,
            assume it's path and save output there.
        target_project: Path to MLEM project to save the result to.
        batch_size: If provided, will process data in batches of given size.

    Returns:
        If `output=None`, returns results for given data.
            Otherwise returns None.
    """
    model = get_model_meta(model)
    w = model.model_type
    try:
        resolved_method = w.resolve_method(method)
    except WrongMethodError:
        resolved_method = PREDICT_METHOD_NAME
    echo(EMOJI_APPLY + f"Applying `{resolved_method}` method...")
    if batch_size:
        res: Any = []
        for part in data:
            batch_data = get_data_value(part, batch_size)
            for batch in batch_data:
                preds = w.call_method(resolved_method, batch.data)
                res += [*preds]  # TODO: merge results
    else:
        res = [
            w.call_method(resolved_method, get_data_value(part))
            for part in data
        ]
    if output is None:
        if len(res) == 1:
            return res[0]
        return res
    if len(res) == 1:
        res = res[0]
    return save(res, output, project=target_project)


@api_telemetry
def apply_remote(
    client: Union[str, Client],
    *data: Union[str, MlemData, Any],
    method: str = None,
    output: str = None,
    target_project: str = None,
    **client_kwargs,
) -> Optional[Any]:
    """Apply provided model against provided data

    Args:
        client: The client to access methods of deployed model.
        data: Input to the model.
        method: Which model method to use.
            If None, use the only method model has.
            If more than one is available, will fail.
        output: If value is provided,
            assume it's path and save output there.
        target_project: Path to MLEM project to save the result to.
        **client_kwargs: Additional arguments to pass to client.

    Returns:
        If `output=None`, returns results for given data.
            Otherwise returns None.
    """
    client = ensure_mlem_object(Client, client, **client_kwargs)
    if method is not None:
        try:
            resolved_method = getattr(client, method)
        except WrongMethodError:
            resolved_method = getattr(client, PREDICT_METHOD_NAME)
    else:
        raise InvalidArgumentError("method cannot be None")

    echo(EMOJI_APPLY + f"Applying `{resolved_method.method.name}` method...")
    res = [resolved_method(get_data_value(part)) for part in data]
    if output is None:
        if len(res) == 1:
            return res[0]
        return res
    if len(res) == 1:
        res = res[0]
    return save(res, output, project=target_project)


@api_telemetry
def clone(
    path: str,
    target: str,
    project: Optional[str] = None,
    rev: Optional[str] = None,
    fs: Optional[AbstractFileSystem] = None,
    target_project: Optional[str] = None,
    target_fs: Optional[str] = None,
    follow_links: bool = True,
    load_value: bool = False,
) -> MlemObject:
    """Clones MLEM object from `path` to `out`
        and returns Python representation for the created object

    Args:
        path: Path to the object. Could be local path or path inside a git repo.
        target: Path to save the copy of initial object to.
        project: URL to project if object is located there.
        rev: revision, could be git commit SHA, branch name or tag.
        fs: filesystem to load object from
        target_project: path to project to save cloned object to
        target_fs: target filesystem
        follow_links: If object we read is a MLEM link, whether to load
            the actual object link points to. Defaults to True.
        load_value: Load actual python object incorporated in MlemObject. Defaults to False.

    Returns:
        MlemObject: Copy of initial object saved to `out`.
    """
    meta = load_meta(
        path,
        project=project,
        rev=rev,
        fs=fs,
        follow_links=follow_links,
        load_value=load_value,
    )
    echo(EMOJI_COPY + f"Cloning {meta.loc.uri_repr}")
    if target in ("", "."):
        target = posixpath.basename(meta.loc.uri)
    return meta.clone(
        target,
        fs=target_fs,
        project=target_project,
    )


@api_telemetry
def init(path: str = ".") -> None:
    """Creates MLEM config in `path`

    Args:
        path: Path to create config in. Defaults to current directory.

    Returns:
        None
    """
    path = posixpath.join(path, MLEM_CONFIG_FILE_NAME)
    fs, path = get_fs(path)
    if fs.exists(path):
        echo(
            f"{posixpath.abspath(path)} already exists, no need to run `mlem init` again"
        )
    else:
        from mlem.telemetry import telemetry

        echo(
            color("███╗   ███╗", "#13ADC7")
            + color("██╗     ", "#945DD5")
            + color("███████╗", "#F46737")
            + color("███╗   ███╗\n", "#7B61FF")
            + color("████╗ ████║", "#13ADC7")
            + color("██║     ", "#945DD5")
            + color("██╔════╝", "#F46737")
            + color("████╗ ████║\n", "#7B61FF")
            + color("██╔████╔██║", "#13ADC7")
            + color("██║     ", "#945DD5")
            + color("█████╗  ", "#F46737")
            + color("██╔████╔██║\n", "#7B61FF")
            + color("██║╚██╔╝██║", "#13ADC7")
            + color("██║     ", "#945DD5")
            + color("██╔══╝  ", "#F46737")
            + color("██║╚██╔╝██║\n", "#7B61FF")
            + color("██║ ╚═╝ ██║", "#13ADC7")
            + color("███████╗", "#945DD5")
            + color("███████╗", "#F46737")
            + color("██║ ╚═╝ ██║\n", "#7B61FF")
            + color("╚═╝     ╚═╝", "#13ADC7")
            + color("╚══════╝", "#945DD5")
            + color("╚══════╝", "#F46737")
            + color("╚═╝     ╚═╝\n", "#7B61FF")
        )
        if telemetry.is_enabled():
            echo(
                boxify(
                    "MLEM has enabled anonymous aggregate usage analytics.\n"
                    "Read the analytics documentation (and how to opt-out) here:\n"
                    "<https://mlem.ai/docs/user-guide/analytics>"
                )
            )
        # some fs dont support creating empty dirs
        with fs.open(path, "w"):
            pass
        echo(
            EMOJI_MLEM
            + color("What's next?\n---------------", "yellow")
            + """
- Check out the documentation: <https://mlem.ai/docs>
- Star us on GitHub: <https://github.com/iterative/mlem>
- Get help and share ideas: <https://mlem.ai/chat>
"""
        )


@api_telemetry
def link(
    source: Union[str, MlemObject],
    source_project: Optional[str] = None,
    rev: Optional[str] = None,
    target: Optional[str] = None,
    target_project: Optional[str] = None,
    follow_links: bool = True,
    absolute: bool = False,
) -> MlemLink:
    """Creates MlemLink for an `source` object and dumps it if `target` is provided

    Args:
        source: The object to create link from.
        source_project: Path to mlem project where to load obj from
        rev: Revision if object is stored in git repo.
        target: Where to store the link object.
        target_project: If provided,
            treat `target` as link name and dump link in MLEM DIR
        follow_links: Whether to make link to the underlying object
            if `source` is itself a link. Defaults to True.
        absolute: Whether to make link absolute or relative to mlem project

    Returns:
        MlemLink: Link object to the `source`.
    """
    if isinstance(source, MlemObject):
        if not source.is_saved:
            raise MlemObjectNotSavedError("Cannot link not saved meta object")
    else:
        source = load_meta(
            source,
            project=source_project,
            rev=rev,
            follow_links=follow_links,
        )

    return source.make_link(
        target,
        project=target_project,
        absolute=absolute,
    )


@api_telemetry
def build(
    builder: Union[str, MlemBuilder],
    model: Union[str, MlemModel],
    **builder_kwargs,
):
    """Pack model into something useful, such as docker image, Python package or something else.

    Args:
        builder: Builder to use.
        model: The model to build.
        builder_kwargs: Additional keyword arguments to pass to the builder.

    Returns:
        The result of the build, different for different builders.
    """
    model = get_model_meta(model, load_value=False)
    return ensure_mlem_object(MlemBuilder, builder, **builder_kwargs).build(
        model
    )


@api_telemetry
def serve(
    model: Union[str, MlemModel], server: Union[Server, str], **server_kwargs
):
    """Serve a model by exposing its methods as endpoints.

    Args:
        model: The model to serve.
        server: Out-of-the-box supported one is "fastapi".
        server_kwargs: Additional kwargs to pass to the server.

    Returns:
        None
    """
    from mlem.runtime.interface import ModelInterface

    model = get_model_meta(model, load_value=True)
    interface = ModelInterface(model_type=model.model_type)

    server_obj = ensure_mlem_object(Server, server, **server_kwargs)
    set_api_event_param("server_impl", server_obj.type)
    echo(f"Starting {server_obj.type} server...")
    server_obj.serve(interface)


<<<<<<< HEAD
def _validate_ls_project(loc: Location, project):
    if loc.project is None:
        raise MlemProjectNotFound(project, loc.fs)
    if isinstance(loc.fs, LocalFileSystem):
        loc.project = find_project_root(loc.project, loc.fs)
    else:
        mlem_project_exists(loc.project, loc.fs, raise_on_missing=True)


@api_telemetry
=======
>>>>>>> 6b511fdc
def import_object(
    path: str,
    project: Optional[str] = None,
    rev: Optional[str] = None,
    fs: Optional[AbstractFileSystem] = None,
    target: Optional[str] = None,
    target_project: Optional[str] = None,
    target_fs: Optional[AbstractFileSystem] = None,
    type_: Optional[str] = None,
    copy_data: bool = True,
):
    """Try to load an object as MLEM model (or data) and return it,
    optionally saving to the specified target location

    Args:
        path: Path to the object to import.
        project: Path to mlem project where to load obj from.
        rev: Revision if object is stored in git repo.
        fs: Filesystem to use to load the object.
        target: Where to store the imported object.
        target_project: If provided, treat `target` as object name and dump
            object in this MLEM Project.
        target_fs: Filesystem to use to save the object.
        type_: Type of the object to import. If not provided, will try to
            infer from the object itself.
        copy_data: Whether to copy data to the target location.

    Returns:
        MlemObject: Imported object.
    """
    loc = Location.resolve(path, project, rev, fs)
    echo(EMOJI_LOAD + f"Importing object from {loc.uri_repr}")
    if type_ is not None:
        type_, modifier = parse_import_type_modifier(type_)
        meta = ImportHook.load_type(type_).process(
            loc, copy_data=copy_data, modifier=modifier
        )
    else:
        meta = ImportAnalyzer.analyze(loc, copy_data=copy_data)
    if target is not None:
        meta.dump(
            target,
            fs=target_fs,
            project=target_project,
        )
    return meta


@api_telemetry
def deploy(
    deploy_meta_or_path: Union[MlemDeployment, str],
    model: Union[MlemModel, str],
    env: Union[MlemEnv, str] = None,
    project: Optional[str] = None,
    rev: Optional[str] = None,
    fs: Optional[AbstractFileSystem] = None,
    env_kwargs: Dict[str, Any] = None,
    **deploy_kwargs,
) -> MlemDeployment:
    """Deploy a model to a target environment. Can use an existing deployment
    declaration or create a new one on-the-fly.

    Args:
        deploy_meta_or_path: MlemDeployment object or path to it.
        model: The model to deploy.
        env: The environment to deploy to.
        project: Path to mlem project where to load obj from.
        rev: Revision if object is stored in git repo.
        fs: Filesystem to use to load the object.
        env_kwargs: Additional kwargs to pass to the environment.
        deploy_kwargs: Additional kwargs to pass to the deployment.

    Returns:
        MlemDeployment: The deployment object.
    """
    deploy_meta: MlemDeployment
    update = False
    if isinstance(deploy_meta_or_path, str):
        try:
            deploy_meta = load_meta(
                path=deploy_meta_or_path,
                project=project,
                rev=rev,
                fs=fs,
                force_type=MlemDeployment,
            )
            update = True
        except MlemObjectNotFound as e:
            if env is None:
                raise MlemError(
                    "Please provide model and env args for new deployment"
                ) from e
            if not deploy_meta_or_path:
                raise MlemError("deploy_path cannot be empty") from e

            env_meta = ensure_meta(MlemEnv, env, allow_typename=True)
            if isinstance(env_meta, type):
                env = None
                if env_kwargs:
                    env = env_meta(**env_kwargs)
            deploy_type = env_meta.deploy_type
            deploy_meta = deploy_type(
                env=env,
                **deploy_kwargs,
            )
            deploy_meta.dump(deploy_meta_or_path, fs, project)
    else:
        deploy_meta = deploy_meta_or_path
        update = True

    if update:
        pass  # todo update from deploy_args and env_args
    # ensuring links are working
    deploy_meta.get_env()
    model_meta = get_model_meta(model)

    deploy_meta.check_unchanged()
    deploy_meta.deploy(model_meta)
    return deploy_meta<|MERGE_RESOLUTION|>--- conflicted
+++ resolved
@@ -354,19 +354,7 @@
     server_obj.serve(interface)
 
 
-<<<<<<< HEAD
-def _validate_ls_project(loc: Location, project):
-    if loc.project is None:
-        raise MlemProjectNotFound(project, loc.fs)
-    if isinstance(loc.fs, LocalFileSystem):
-        loc.project = find_project_root(loc.project, loc.fs)
-    else:
-        mlem_project_exists(loc.project, loc.fs, raise_on_missing=True)
-
-
-@api_telemetry
-=======
->>>>>>> 6b511fdc
+@api_telemetry
 def import_object(
     path: str,
     project: Optional[str] = None,
