"""
MLEM's Python API
"""
import posixpath
from collections import defaultdict
from typing import Any, Dict, Iterable, List, Optional, Type, Union

from fsspec import AbstractFileSystem
from fsspec.implementations.local import LocalFileSystem

from mlem.api.utils import (
    ensure_meta,
    ensure_mlem_object,
    get_dataset_value,
    get_model_meta,
    parse_import_type_modifier,
)
from mlem.config import CONFIG_FILE_NAME
from mlem.constants import PREDICT_METHOD_NAME
from mlem.core.errors import (
    InvalidArgumentError,
    MlemObjectNotFound,
    MlemObjectNotSavedError,
    MlemRootNotFound,
    WrongMethodError,
)
from mlem.core.import_objects import ImportAnalyzer, ImportHook
from mlem.core.meta_io import MLEM_DIR, MLEM_EXT, Location, UriResolver, get_fs
from mlem.core.metadata import load_meta, save
from mlem.core.objects import (
    MlemDataset,
    MlemDeploy,
    MlemEnv,
    MlemLink,
    MlemModel,
    MlemObject,
)
from mlem.pack import Packager
from mlem.runtime.client.base import BaseClient
from mlem.runtime.server.base import Server
from mlem.ui import (
    EMOJI_APPLY,
    EMOJI_COPY,
    EMOJI_LOAD,
    EMOJI_MLEM,
    boxify,
    color,
    echo,
    no_echo,
)
from mlem.utils.root import find_repo_root, mlem_repo_exists


def apply(
    model: Union[str, MlemModel],
    *data: Union[str, MlemDataset, Any],
    method: str = None,
    output: str = None,
<<<<<<< HEAD
    index: bool = None,
=======
    target_repo: str = None,
    link: bool = None,
>>>>>>> 9aeac4a8
    external: bool = None,
) -> Optional[Any]:
    """Apply provided model against provided data

    Args:
        model (MlemModel): MLEM model.
        data (Any): Input to the model.
        method (str, optional): Which model method to use.
            If None, use the only method model has.
            If more than one is available, will fail.
        output (str, optional): If value is provided,
            assume it's path and save output there.
        index (bool): Whether to index saved output in MLEM root folder.
        external (bool): Whether to save result outside mlem dir

    Returns:
        If `output=None`, returns results for given data.
            Otherwise returns None.

    """
    model = get_model_meta(model)
    w = model.model_type
    try:
        resolved_method = w.resolve_method(method)
    except WrongMethodError:
        resolved_method = PREDICT_METHOD_NAME
    echo(EMOJI_APPLY + f"Applying `{resolved_method}` method...")
    res = [
        w.call_method(resolved_method, get_dataset_value(part))
        for part in data
    ]
    if output is None:
        if len(res) == 1:
            return res[0]
        return res
    if len(res) == 1:
<<<<<<< HEAD
        return save(res[0], output, external=external, index=index)
=======
        return save(
            res[0], output, repo=target_repo, external=external, link=link
        )
>>>>>>> 9aeac4a8

    raise NotImplementedError(
        "Saving several input data objects is not implemented yet"
    )


def apply_remote(
    client: Union[str, BaseClient],
    *data: Union[str, MlemDataset, Any],
    method: str = None,
    output: str = None,
<<<<<<< HEAD
    index: bool = False,
=======
    target_repo: str = None,
    link: bool = False,
>>>>>>> 9aeac4a8
    **client_kwargs,
) -> Optional[Any]:
    """Apply provided model against provided data

    Args:
        client (BaseClient): The client to access methods of deployed model.
        data (Any): Input to the model.
        method (str, optional): Which model method to use.
            If None, use the only method model has.
            If more than one is available, will fail.
        output (str, optional): If value is provided,
            assume it's path and save output there.
        index (bool): Whether to index saved output in MLEM root folder.

    Returns:
        If `output=None`, returns results for given data.
            Otherwise returns None.

    """
    client = ensure_mlem_object(BaseClient, client, **client_kwargs)
    if method is not None:
        try:
            resolved_method = getattr(client, method)
        except WrongMethodError:
            resolved_method = getattr(client, PREDICT_METHOD_NAME)
    else:
        raise InvalidArgumentError("method cannot be None")

    echo(EMOJI_APPLY + f"Applying `{resolved_method.method.name}` method...")
    res = [resolved_method(get_dataset_value(part)) for part in data]
    if output is None:
        if len(res) == 1:
            return res[0]
        return res
    if len(res) == 1:
<<<<<<< HEAD
        return save(res[0], output, index=index)
=======
        return save(res[0], output, repo=target_repo, link=link)
>>>>>>> 9aeac4a8

    raise NotImplementedError(
        "Saving several input data objects is not implemented yet"
    )


def clone(
    path: str,
    target: str,
    repo: Optional[str] = None,
    rev: Optional[str] = None,
    fs: Optional[AbstractFileSystem] = None,
    target_repo: Optional[str] = None,
    target_fs: Optional[str] = None,
    follow_links: bool = True,
    load_value: bool = False,
    index: bool = None,
    external: bool = None,
) -> MlemObject:
    """Clones MLEM object from `path` to `out`
        and returns Python representation for the created object

    Args:
        path (str): Path to the object. Could be local path or path inside a git repo.
        target (str): Path to save the copy of initial object to.
        repo (Optional[str], optional): URL to repo if object is located there.
        rev (Optional[str], optional): revision, could be git commit SHA, branch name or tag.
        fs (Optional[AbstractFileSystem], optional): filesystem to load object from
        target_repo (Optional[str], optional): path to repo to save cloned object to
        target_fs (Optional[AbstractFileSystem], optional): target filesystem
        follow_links (bool, optional): If object we read is a MLEM link, whether to load
            the actual object link points to. Defaults to True.
        load_value (bool, optional): Load actual python object incorporated in MlemObject. Defaults to False.
        index: whether to index object in target repo
        external: wheter to put object inside mlem dir in target repo

    Returns:
        MlemObject: Copy of initial object saved to `out`
    """
    meta = load_meta(
        path,
        repo=repo,
        rev=rev,
        fs=fs,
        follow_links=follow_links,
        load_value=load_value,
    )
    echo(EMOJI_COPY + f"Cloning {meta.loc.uri_repr}")
    if target in ("", "."):
        target = posixpath.basename(meta.loc.uri)
    return meta.clone(
        target, fs=target_fs, repo=target_repo, index=index, external=external
    )


def init(path: str = ".") -> None:
    """Creates .mlem directory in `path`"""
    path = posixpath.join(path, MLEM_DIR)
    fs, path = get_fs(path)
    if fs.exists(path):
        echo(
            f"{posixpath.abspath(path)} already exists, no need to run `mlem init` again"
        )
    else:
        from mlem import analytics

        echo(
            color("███╗   ███╗", "#13ADC7")
            + color("██╗     ", "#945DD5")
            + color("███████╗", "#F46737")
            + color("███╗   ███╗\n", "#7B61FF")
            + color("████╗ ████║", "#13ADC7")
            + color("██║     ", "#945DD5")
            + color("██╔════╝", "#F46737")
            + color("████╗ ████║\n", "#7B61FF")
            + color("██╔████╔██║", "#13ADC7")
            + color("██║     ", "#945DD5")
            + color("█████╗  ", "#F46737")
            + color("██╔████╔██║\n", "#7B61FF")
            + color("██║╚██╔╝██║", "#13ADC7")
            + color("██║     ", "#945DD5")
            + color("██╔══╝  ", "#F46737")
            + color("██║╚██╔╝██║\n", "#7B61FF")
            + color("██║ ╚═╝ ██║", "#13ADC7")
            + color("███████╗", "#945DD5")
            + color("███████╗", "#F46737")
            + color("██║ ╚═╝ ██║\n", "#7B61FF")
            + color("╚═╝     ╚═╝", "#13ADC7")
            + color("╚══════╝", "#945DD5")
            + color("╚══════╝", "#F46737")
            + color("╚═╝     ╚═╝\n", "#7B61FF")
        )
        if analytics.is_enabled():
            echo(
                boxify(
                    "MLEM has enabled anonymous aggregate usage analytics.\n"
                    "Read the analytics documentation (and how to opt-out) here:\n"
                    "<https://mlem.ai/docs/user-guide/analytics>"
                )
            )
        fs.makedirs(path)
        # some fs dont support creating empty dirs
        with fs.open(posixpath.join(path, CONFIG_FILE_NAME), "w"):
            pass
        echo(
            EMOJI_MLEM
            + color("What's next?\n------------", "yellow")
            + """
- Check out the documentation: <https://mlem.ai/docs>
- Star us on GitHub: <https://github.com/iterative/mlem>
- Get help and share ideas: <https://mlem.ai/chat>
"""
        )


def link(
    source: Union[str, MlemObject],
    source_repo: Optional[str] = None,
    rev: Optional[str] = None,
    target: Optional[str] = None,
    target_repo: Optional[str] = None,
    external: Optional[bool] = None,
    follow_links: bool = True,
    absolute: bool = False,
) -> MlemLink:
    """Creates MlemLink for an `source` object and dumps it if `target` is provided

    Args:
        source (Union[str, MlemObject]): The object to create link from.
        source_repo (str, optional): Path to mlem repo where to load obj from
        rev (str, optional): Revision if object is stored in git repo.
        target (str, optional): Where to store the link object.
        target_repo (str, optional): If provided,
            treat `target` as link name and dump link in MLEM DIR
        follow_links (bool): Whether to make link to the underlying object
            if `source` is itself a link. Defaults to True.
        external (bool): Whether to save link outside mlem dir
        absolute (bool): Whether to make link absolute or relative to mlem repo

    Returns:
        MlemLink: Link object to the `source`.
    """
    if isinstance(source, MlemObject):
        if not source.is_saved:
            raise MlemObjectNotSavedError("Cannot link not saved meta object")
    else:
        source = load_meta(
            source,
            repo=source_repo,
            rev=rev,
            follow_links=follow_links,
        )

    return source.make_link(
        target,
        repo=target_repo,
        external=external,
        absolute=absolute,
    )


def pack(
    packager: Union[str, Packager],
    model: Union[str, MlemModel],
    **packager_kwargs,
):
    """Pack model in docker-build-ready folder or directly build a docker image.

    Args:
        packager (Union[str, Packager]): Packager to use.
            Out-of-the-box supported string values are "docker_dir" and "docker".
        model (Union[str, MlemModel]): The model to pack.
    """
    model = get_model_meta(model)
    return ensure_mlem_object(Packager, packager, **packager_kwargs).package(
        model
    )


def serve(model: MlemModel, server: Union[Server, str], **server_kwargs):
    """Serve model via HTTP/HTTPS.

    Args:
        model (MlemModel): The model to serve.
        server (Union[Server, str]): Out-of-the-box supported one is "fastapi".
    """
    from mlem.runtime.interface.base import ModelInterface

    model.load_value()
    interface = ModelInterface(model_type=model.model_type)

    server_obj = ensure_mlem_object(Server, server, **server_kwargs)
    echo(f"Starting {server_obj.type} server...")
    server_obj.serve(interface)


def _validate_ls_repo(loc: Location, repo):
    if loc.repo is None:
        raise MlemRootNotFound(repo, loc.fs)
    if isinstance(loc.fs, LocalFileSystem):
        loc.repo = find_repo_root(loc.repo, loc.fs)
    else:
        mlem_repo_exists(loc.repo, loc.fs, raise_on_missing=True)


def ls(  # pylint: disable=too-many-locals
    repo: str = ".",
    rev: Optional[str] = None,
    fs: Optional[AbstractFileSystem] = None,
    type_filter: Union[
        Type[MlemObject], Iterable[Type[MlemObject]], None
    ] = None,
    include_links: bool = True,
) -> Dict[Type[MlemObject], List[MlemObject]]:
    if type_filter is None:
        type_filter = set(MlemObject.non_abstract_subtypes().values())
    if isinstance(type_filter, type) and issubclass(type_filter, MlemObject):
        type_filter = {type_filter}
    type_filter = set(type_filter)
    if len(type_filter) == 0:
        return {}
    if MlemLink not in type_filter:
        type_filter.add(MlemLink)
    loc = UriResolver.resolve("", repo=repo, rev=rev, fs=fs, find_repo=True)
    _validate_ls_repo(loc, repo)
    res = defaultdict(list)
    root_path = posixpath.join(loc.repo or "", MLEM_DIR)
    files = loc.fs.glob(
        posixpath.join(root_path, f"**{MLEM_EXT}"), recursive=True
    )
    for cls in type_filter:
        type_path = posixpath.join(root_path, cls.object_type)
        for file in files:
            if not file.startswith(type_path):
                continue
            with no_echo():
                meta = load_meta(
                    posixpath.relpath(file, loc.repo),
                    repo=loc.repo,
                    rev=rev,
                    follow_links=False,
                    fs=loc.fs,
                    load_value=False,
                )
            obj_type = cls
            if isinstance(meta, MlemLink):
                link_name = posixpath.relpath(file, type_path)[
                    : -len(MLEM_EXT)
                ]
                is_auto_link = meta.path == link_name + MLEM_EXT

                obj_type = MlemObject.__type_map__[meta.link_type]
                if obj_type not in type_filter:
                    continue
                if is_auto_link:
                    with no_echo():
                        meta = meta.load_link()
                elif not include_links:
                    continue
            res[obj_type].append(meta)
    return res


def import_object(
    path: str,
    repo: Optional[str] = None,
    rev: Optional[str] = None,
    fs: Optional[AbstractFileSystem] = None,
    target: Optional[str] = None,
    target_repo: Optional[str] = None,
    target_fs: Optional[AbstractFileSystem] = None,
    type_: Optional[str] = None,
    copy_data: bool = True,
    external: bool = None,
    index: bool = None,
):
    """Try to load an object as MLEM model (or dataset) and return it,
    optionally saving to the specified target location
    """
    loc = UriResolver.resolve(path, repo, rev, fs)
    echo(EMOJI_LOAD + f"Importing object from {loc.uri_repr}")
    if type_ is not None:
        type_, modifier = parse_import_type_modifier(type_)
        if type_ not in ImportHook.__type_map__:
            raise ValueError(f"Unknown import type {type_}")
        meta = ImportHook.__type_map__[type_].process(
            loc, copy_data=copy_data, modifier=modifier
        )
    else:
        meta = ImportAnalyzer.analyze(loc, copy_data=copy_data)
    if target is not None:
        meta.dump(
            target,
            fs=target_fs,
            repo=target_repo,
            index=index,
            external=external,
        )
    return meta


def deploy(
    deploy_meta_or_path: Union[MlemDeploy, str],
    model: Union[MlemModel, str] = None,
    env: Union[MlemEnv, str] = None,
    repo: Optional[str] = None,
    fs: Optional[AbstractFileSystem] = None,
    external: bool = None,
    index: bool = None,
    **deploy_kwargs,
) -> MlemDeploy:
    if isinstance(deploy_meta_or_path, str):
        try:
            deploy_meta = load_meta(
                path=deploy_meta_or_path,
                repo=repo,
                fs=fs,
                force_type=MlemDeploy,
            )
        except MlemObjectNotFound as e:
            if model is None or env is None:
                raise ValueError(
                    "Please provide model and env args for new deployment"
                ) from e
            model_meta = get_model_meta(model)
            env_meta = ensure_meta(MlemEnv, env)
            deploy_meta = env_meta.deploy_type(
                model=model_meta,
                env=env_meta,
                env_link=env_meta.make_link(),
                model_link=model_meta.make_link(),
                **deploy_kwargs,
            )
            deploy_meta.dump(deploy_meta_or_path, fs, repo, index, external)
    else:
        deploy_meta = deploy_meta_or_path

    # ensuring links are working
    deploy_meta.get_env()
    deploy_meta.get_model()

    deploy_meta.deploy()
    return deploy_meta<|MERGE_RESOLUTION|>--- conflicted
+++ resolved
@@ -56,12 +56,8 @@
     *data: Union[str, MlemDataset, Any],
     method: str = None,
     output: str = None,
-<<<<<<< HEAD
+    target_repo: str = None,
     index: bool = None,
-=======
-    target_repo: str = None,
-    link: bool = None,
->>>>>>> 9aeac4a8
     external: bool = None,
 ) -> Optional[Any]:
     """Apply provided model against provided data
@@ -98,13 +94,9 @@
             return res[0]
         return res
     if len(res) == 1:
-<<<<<<< HEAD
-        return save(res[0], output, external=external, index=index)
-=======
         return save(
-            res[0], output, repo=target_repo, external=external, link=link
-        )
->>>>>>> 9aeac4a8
+            res[0], output, repo=target_repo, external=external, index=index
+        )
 
     raise NotImplementedError(
         "Saving several input data objects is not implemented yet"
@@ -116,12 +108,8 @@
     *data: Union[str, MlemDataset, Any],
     method: str = None,
     output: str = None,
-<<<<<<< HEAD
+    target_repo: str = None,
     index: bool = False,
-=======
-    target_repo: str = None,
-    link: bool = False,
->>>>>>> 9aeac4a8
     **client_kwargs,
 ) -> Optional[Any]:
     """Apply provided model against provided data
@@ -157,11 +145,7 @@
             return res[0]
         return res
     if len(res) == 1:
-<<<<<<< HEAD
-        return save(res[0], output, index=index)
-=======
-        return save(res[0], output, repo=target_repo, link=link)
->>>>>>> 9aeac4a8
+        return save(res[0], output, repo=target_repo, index=index)
 
     raise NotImplementedError(
         "Saving several input data objects is not implemented yet"
