"""
MLEM's Python API
"""
import posixpath
from typing import Any, Dict, Optional, Union

from fsspec import AbstractFileSystem

from mlem.api.utils import (
    ensure_meta,
    ensure_mlem_object,
    get_data_value,
    get_model_meta,
    parse_import_type_modifier,
)
from mlem.constants import MLEM_CONFIG_FILE_NAME, PREDICT_METHOD_NAME
from mlem.core.errors import (
    InvalidArgumentError,
    MlemError,
    MlemObjectNotFound,
    MlemObjectNotSavedError,
    WrongMethodError,
)
from mlem.core.import_objects import ImportAnalyzer, ImportHook
from mlem.core.meta_io import Location, get_fs
from mlem.core.metadata import load_meta, save
from mlem.core.objects import (
    MlemBuilder,
    MlemData,
    MlemDeployment,
    MlemEnv,
    MlemLink,
    MlemModel,
    MlemObject,
)
from mlem.runtime.client import Client
from mlem.runtime.interface import prepare_model_interface
from mlem.runtime.server import Server
from mlem.telemetry import api_telemetry, telemetry
from mlem.ui import (
    EMOJI_APPLY,
    EMOJI_COPY,
    EMOJI_LOAD,
    EMOJI_MLEM,
    boxify,
    color,
    echo,
)


@api_telemetry
def apply(
    model: Union[str, MlemModel, Any],
    *data: Union[str, MlemData, Any],
    method: str = None,
    output: str = None,
    target_project: str = None,
    batch_size: Optional[int] = None,
) -> Optional[Any]:
    """Apply provided model against provided data

    Args:
        model: MLEM model.
        data: Input to the model.
        method: Which model method to use.
            If None, use the only method model has.
            If more than one is available, will fail.
        output: If value is provided,
            assume it's path and save output there.
        target_project: Path to MLEM project to save the result to.
        batch_size: If provided, will process data in batches of given size.

    Returns:
        If `output=None`, returns results for given data.
            Otherwise returns None.
    """
    if isinstance(model, (str, MlemModel)):
        model = get_model_meta(model)
    else:
        model = MlemModel.from_obj(model)
    w = model.model_type
    try:
        resolved_method = w.resolve_method(method)
    except WrongMethodError:
        resolved_method = PREDICT_METHOD_NAME
    echo(EMOJI_APPLY + f"Applying `{resolved_method}` method...")
    if batch_size:
        res: Any = []
        for part in data:
            batch_data = get_data_value(part, batch_size)
            for batch in batch_data:
                preds = w.call_method(resolved_method, batch.data)
                res += [*preds]  # TODO: merge results
    else:
        res = [
            w.call_method(resolved_method, get_data_value(part))
            for part in data
        ]
    if output is None:
        if len(res) == 1:
            return res[0]
        return res
    if len(res) == 1:
        res = res[0]
    return save(res, output, project=target_project)


@api_telemetry
def apply_remote(
    client: Union[str, Client],
    *data: Union[str, MlemData, Any],
    method: str = None,
    output: str = None,
    target_project: str = None,
    **client_kwargs,
) -> Optional[Any]:
    """Apply provided model against provided data

    Args:
        client: The client to access methods of deployed model.
        data: Input to the model.
        method: Which model method to use.
            If None, use the only method model has.
            If more than one is available, will fail.
        output: If value is provided,
            assume it's path and save output there.
        target_project: Path to MLEM project to save the result to.
        **client_kwargs: Additional arguments to pass to client.

    Returns:
        If `output=None`, returns results for given data.
            Otherwise returns None.
    """
    client = ensure_mlem_object(Client, client, **client_kwargs)
    if method is not None:
        try:
            resolved_method = getattr(client, method)
        except WrongMethodError:
            resolved_method = getattr(client, PREDICT_METHOD_NAME)
    else:
        raise InvalidArgumentError("method cannot be None")

    echo(EMOJI_APPLY + f"Applying `{resolved_method.method.name}` method...")
    res = [resolved_method(get_data_value(part)) for part in data]
    if output is None:
        if len(res) == 1:
            return res[0]
        return res
    if len(res) == 1:
        res = res[0]
    return save(res, output, project=target_project)


@api_telemetry
def clone(
    path: str,
    target: str,
    project: Optional[str] = None,
    rev: Optional[str] = None,
    fs: Optional[AbstractFileSystem] = None,
    target_project: Optional[str] = None,
    target_fs: Optional[str] = None,
    follow_links: bool = True,
    load_value: bool = False,
) -> MlemObject:
    """Clones MLEM object from `path` to `out`
        and returns Python representation for the created object

    Args:
        path: Path to the object. Could be local path or path inside a git repo.
        target: Path to save the copy of initial object to.
        project: URL to project if object is located there.
        rev: revision, could be git commit SHA, branch name or tag.
        fs: filesystem to load object from
        target_project: path to project to save cloned object to
        target_fs: target filesystem
        follow_links: If object we read is a MLEM link, whether to load
            the actual object link points to. Defaults to True.
        load_value: Load actual python object incorporated in MlemObject. Defaults to False.

    Returns:
        MlemObject: Copy of initial object saved to `out`.
    """
    meta = load_meta(
        path,
        project=project,
        rev=rev,
        fs=fs,
        follow_links=follow_links,
        load_value=load_value,
    )
    echo(EMOJI_COPY + f"Cloning {meta.loc.uri_repr}")
    if target in ("", "."):
        target = posixpath.basename(meta.loc.uri)
    return meta.clone(
        target,
        fs=target_fs,
        project=target_project,
    )


@api_telemetry
def init(path: str = ".") -> None:
    """Creates MLEM config in `path`

    Args:
        path: Path to create config in. Defaults to current directory.

    Returns:
        None
    """
    path = posixpath.join(path, MLEM_CONFIG_FILE_NAME)
    fs, path = get_fs(path)
    if fs.exists(path):
        echo(
            f"{posixpath.abspath(path)} already exists, no need to run `mlem init` again"
        )
    else:
        echo(
            color("███╗   ███╗", "#13ADC7")
            + color("██╗     ", "#945DD5")
            + color("███████╗", "#F46737")
            + color("███╗   ███╗\n", "#7B61FF")
            + color("████╗ ████║", "#13ADC7")
            + color("██║     ", "#945DD5")
            + color("██╔════╝", "#F46737")
            + color("████╗ ████║\n", "#7B61FF")
            + color("██╔████╔██║", "#13ADC7")
            + color("██║     ", "#945DD5")
            + color("█████╗  ", "#F46737")
            + color("██╔████╔██║\n", "#7B61FF")
            + color("██║╚██╔╝██║", "#13ADC7")
            + color("██║     ", "#945DD5")
            + color("██╔══╝  ", "#F46737")
            + color("██║╚██╔╝██║\n", "#7B61FF")
            + color("██║ ╚═╝ ██║", "#13ADC7")
            + color("███████╗", "#945DD5")
            + color("███████╗", "#F46737")
            + color("██║ ╚═╝ ██║\n", "#7B61FF")
            + color("╚═╝     ╚═╝", "#13ADC7")
            + color("╚══════╝", "#945DD5")
            + color("╚══════╝", "#F46737")
            + color("╚═╝     ╚═╝\n", "#7B61FF")
        )
        if telemetry.is_enabled():
            echo(
                boxify(
                    "MLEM has enabled anonymous aggregate usage analytics.\n"
                    "Read the analytics documentation (and how to opt-out) here:\n"
                    "<https://mlem.ai/docs/user-guide/analytics>"
                )
            )
        # some fs dont support creating empty dirs
        with fs.open(path, "w"):
            pass
        echo(
            EMOJI_MLEM
            + color("What's next?\n---------------", "yellow")
            + """
- Check out the documentation: <https://mlem.ai/docs>
- Star us on GitHub: <https://github.com/iterative/mlem>
- Get help and share ideas: <https://mlem.ai/chat>
"""
        )


@api_telemetry
def link(
    source: Union[str, MlemObject],
    source_project: Optional[str] = None,
    rev: Optional[str] = None,
    target: Optional[str] = None,
    target_project: Optional[str] = None,
    follow_links: bool = True,
    absolute: bool = False,
) -> MlemLink:
    """Creates MlemLink for an `source` object and dumps it if `target` is provided

    Args:
        source: The object to create link from.
        source_project: Path to mlem project where to load obj from
        rev: Revision if object is stored in git repo.
        target: Where to store the link object.
        target_project: If provided,
            treat `target` as link name and dump link in MLEM DIR
        follow_links: Whether to make link to the underlying object
            if `source` is itself a link. Defaults to True.
        absolute: Whether to make link absolute or relative to mlem project

    Returns:
        MlemLink: Link object to the `source`.
    """
    if isinstance(source, MlemObject):
        if not source.is_saved:
            raise MlemObjectNotSavedError("Cannot link not saved meta object")
    else:
        source = load_meta(
            source,
            project=source_project,
            rev=rev,
            follow_links=follow_links,
        )

    return source.make_link(
        target,
        project=target_project,
        absolute=absolute,
    )


@api_telemetry
def build(
    builder: Union[str, MlemBuilder],
    model: Union[str, MlemModel],
    **builder_kwargs,
):
    """Pack model into something useful, such as docker image, Python package or something else.

    Args:
        builder: Builder to use.
        model: The model to build.
        builder_kwargs: Additional keyword arguments to pass to the builder.

    Returns:
        The result of the build, different for different builders.
    """
    model = get_model_meta(model, load_value=False)
    return ensure_mlem_object(MlemBuilder, builder, **builder_kwargs).build(
        model
    )


@api_telemetry
def serve(
    model: Union[str, MlemModel],
    server: Union[Server, str],
    **server_kwargs,
):
    """Serve a model by exposing its methods as endpoints.

    Args:
        model: The model to serve.
        server: Out-of-the-box supported one is "fastapi".
        server_kwargs: Additional kwargs to pass to the server.

    Returns:
        None
    """
    model = get_model_meta(model, load_value=True)

    server_obj = ensure_mlem_object(Server, server, **server_kwargs)
<<<<<<< HEAD
    telemetry.log_param("server_impl", server_obj.type)
=======
    interface = prepare_model_interface(model, server_obj)
>>>>>>> e6b3286b
    echo(f"Starting {server_obj.type} server...")
    server_obj.serve(interface)


@api_telemetry
def import_object(
    path: str,
    project: Optional[str] = None,
    rev: Optional[str] = None,
    fs: Optional[AbstractFileSystem] = None,
    target: Optional[str] = None,
    target_project: Optional[str] = None,
    target_fs: Optional[AbstractFileSystem] = None,
    type_: Optional[str] = None,
    copy_data: bool = True,
):
    """Try to load an object as MLEM model (or data) and return it,
    optionally saving to the specified target location

    Args:
        path: Path to the object to import.
        project: Path to mlem project where to load obj from.
        rev: Revision if object is stored in git repo.
        fs: Filesystem to use to load the object.
        target: Where to store the imported object.
        target_project: If provided, treat `target` as object name and dump
            object in this MLEM Project.
        target_fs: Filesystem to use to save the object.
        type_: Type of the object to import. If not provided, will try to
            infer from the object itself.
        copy_data: Whether to copy data to the target location.

    Returns:
        MlemObject: Imported object.
    """
    loc = Location.resolve(path, project, rev, fs)
    echo(EMOJI_LOAD + f"Importing object from {loc.uri_repr}")
    if type_ is not None:
        type_, modifier = parse_import_type_modifier(type_)
        meta = ImportHook.load_type(type_).process(
            loc, copy_data=copy_data, modifier=modifier
        )
    else:
        meta = ImportAnalyzer.analyze(loc, copy_data=copy_data)
    if target is not None:
        meta.dump(
            target,
            fs=target_fs,
            project=target_project,
        )
    return meta


@api_telemetry
def deploy(
    deploy_meta_or_path: Union[MlemDeployment, str],
    model: Union[MlemModel, str],
    env: Union[MlemEnv, str] = None,
    project: Optional[str] = None,
    rev: Optional[str] = None,
    fs: Optional[AbstractFileSystem] = None,
    env_kwargs: Dict[str, Any] = None,
    **deploy_kwargs,
) -> MlemDeployment:
    """Deploy a model to a target environment. Can use an existing deployment
    declaration or create a new one on-the-fly.

    Args:
        deploy_meta_or_path: MlemDeployment object or path to it.
        model: The model to deploy.
        env: The environment to deploy to.
        project: Path to mlem project where to load obj from.
        rev: Revision if object is stored in git repo.
        fs: Filesystem to use to load the object.
        env_kwargs: Additional kwargs to pass to the environment.
        deploy_kwargs: Additional kwargs to pass to the deployment.

    Returns:
        MlemDeployment: The deployment object.
    """
    deploy_meta: MlemDeployment
    update = False
    if isinstance(deploy_meta_or_path, str):
        try:
            deploy_meta = load_meta(
                path=deploy_meta_or_path,
                project=project,
                rev=rev,
                fs=fs,
                force_type=MlemDeployment,
            )
            update = True
        except MlemObjectNotFound as e:
            if env is None:
                raise MlemError(
                    "Please provide model and env args for new deployment"
                ) from e
            if not deploy_meta_or_path:
                raise MlemError("deploy_path cannot be empty") from e

            env_meta = ensure_meta(MlemEnv, env, allow_typename=True)
            if isinstance(env_meta, type):
                env = None
                if env_kwargs:
                    env = env_meta(**env_kwargs)
            deploy_type = env_meta.deploy_type
            deploy_meta = deploy_type(
                env=env,
                **deploy_kwargs,
            )
            deploy_meta.dump(deploy_meta_or_path, fs, project)
    else:
        deploy_meta = deploy_meta_or_path
        update = True

    if update:
        pass  # todo update from deploy_args and env_args
    # ensuring links are working
    deploy_meta.get_env()
    model_meta = get_model_meta(model)

    deploy_meta.check_unchanged()
    deploy_meta.deploy(model_meta)
    return deploy_meta<|MERGE_RESOLUTION|>--- conflicted
+++ resolved
@@ -349,11 +349,8 @@
     model = get_model_meta(model, load_value=True)
 
     server_obj = ensure_mlem_object(Server, server, **server_kwargs)
-<<<<<<< HEAD
     telemetry.log_param("server_impl", server_obj.type)
-=======
     interface = prepare_model_interface(model, server_obj)
->>>>>>> e6b3286b
     echo(f"Starting {server_obj.type} server...")
     server_obj.serve(interface)
 
