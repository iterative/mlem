--- conflicted
+++ resolved
@@ -16,23 +16,13 @@
 from typer.core import TyperCommand, TyperGroup
 from yaml import safe_load
 
-<<<<<<< HEAD
-from mlem import version
-from mlem.constants import MLEM_DIR
-from mlem.core.base import MlemObject, build_mlem_object
-from mlem.core.errors import MlemError
-from mlem.core.metadata import load_meta
-from mlem.core.objects import MlemMeta
-from mlem.telemetry import telemetry
-=======
 from mlem import CONFIG, version
-from mlem.analytics import send_cli_call
 from mlem.constants import MLEM_DIR, PREDICT_METHOD_NAME
 from mlem.core.base import MlemABC, build_mlem_object
 from mlem.core.errors import MlemError
 from mlem.core.metadata import load_meta
 from mlem.core.objects import MlemObject
->>>>>>> a780dcfe
+from mlem.telemetry import telemetry
 from mlem.ui import EMOJI_FAIL, EMOJI_MLEM, bold, cli_echo, color, echo
 
 
