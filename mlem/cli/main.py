import inspect
import logging
from collections import defaultdict
from functools import partial, wraps
from gettext import gettext
from typing import (
    Any,
    Callable,
    Dict,
    Iterable,
    List,
    Optional,
    Sequence,
    Union,
)

import click
import typer
from click import Abort, ClickException, Command, HelpFormatter, Parameter
from click.exceptions import Exit, MissingParameter, NoSuchOption
from pydantic import ValidationError
from typer import Context, Option, Typer
from typer.core import TyperCommand, TyperGroup

from mlem import LOCAL_CONFIG, version
from mlem.cli.utils import (
    FILE_CONF_PARAM_NAME,
    LOAD_PARAM_NAME,
    NOT_SET,
    CallContext,
    _format_validation_error,
    get_extra_keys,
    mark_as_cli,
)
from mlem.constants import PREDICT_METHOD_NAME
from mlem.core.errors import MlemError
from mlem.telemetry import telemetry
from mlem.ui import (
    EMOJI_FAIL,
    EMOJI_MLEM,
    bold,
    cli_echo,
    color,
    echo,
    no_echo,
    stderr_echo,
)

PATH_METAVAR = "path"
COMMITISH_METAVAR = "commitish"
TRACEBACK_SUGGESTION_MESSAGE = (
    "Use the --tb or --traceback option to include the traceback in the output"
)


class MlemFormatter(HelpFormatter):
    def write_heading(self, heading: str) -> None:
        super().write_heading(bold(heading))


class MlemMixin(Command):
    def __init__(
        self,
        *args,
        section: str = "other",
        aliases: List[str] = None,
        **kwargs,
    ):
        super().__init__(*args, **kwargs)
        self.section = section
        self.aliases = aliases
        self.rich_help_panel = section.capitalize()

    def collect_usage_pieces(self, ctx: Context) -> List[str]:
        return [p.lower() for p in super().collect_usage_pieces(ctx)]

    def get_help(self, ctx: Context) -> str:
        """Formats the help into a string and returns it.

        Calls :meth:`format_help` internally.
        """
        formatter = MlemFormatter(
            width=ctx.terminal_width, max_width=ctx.max_content_width
        )
        self.format_help(ctx, formatter)
        return formatter.getvalue().rstrip("\n")

    def _get_cmd_name_for_docs_link(self):
        ctx = click.get_current_context()
        return get_cmd_name(ctx, no_aliases=True, sep="/")

    @staticmethod
    def _add_docs_link(help, cmd_name):
        return (
            help
            if help is None or "Documentation" in help
            else f"{help}\n\nDocumentation: <https://mlem.ai/doc/command-reference/{cmd_name}>"
        )


class MlemCommand(
    MlemMixin,
    TyperCommand,
):
    def __init__(
        self,
        name: Optional[str],
        section: str = "other",
        aliases: List[str] = None,
        help: Optional[str] = None,
        dynamic_options_generator: Callable[
            [CallContext], Iterable[Parameter]
        ] = None,
        dynamic_metavar: str = None,
        lazy_help: Optional[Callable[[], str]] = None,
        pass_from_parent: Optional[List[str]] = None,
        **kwargs,
    ):
        self.dynamic_metavar = dynamic_metavar
        self.dynamic_options_generator = dynamic_options_generator
        self._help = help
        self.lazy_help = lazy_help
        self.pass_from_parent = pass_from_parent
        super().__init__(
            name=name,
            section=section,
            aliases=aliases,
            help=help,
            **kwargs,
        )

    def make_context(
        self,
        info_name: Optional[str],
        args: List[str],
        parent: Optional[Context] = None,
        **extra: Any,
    ) -> Context:
        args_copy = args[:]
        if self.dynamic_options_generator:
            extra["ignore_unknown_options"] = True
        ctx = super().make_context(info_name, args, parent, **extra)
        if not self.dynamic_options_generator:
            return ctx
        extra_args = ctx.args
        params = ctx.params.copy()
        while extra_args:
            ctx.params = params
            ctx.args = args_copy[:]
            with ctx.scope(cleanup=False):
                self.parse_args(ctx, args_copy[:])
                params.update(ctx.params)

            if ctx.args == extra_args:
                if not self.ignore_unknown_options:
                    from difflib import get_close_matches

                    opt = "--" + get_extra_keys(extra_args)[0]
                    possibilities = get_close_matches(
                        opt, {f"--{o}" for o in params}
                    )
                    raise NoSuchOption(
                        opt, possibilities=possibilities, ctx=ctx
                    )
                break
            extra_args = ctx.args

        return ctx

    def invoke(self, ctx: Context) -> Any:
        ctx.params = {k: v for k, v in ctx.params.items() if v != NOT_SET}
        return super().invoke(ctx)

    def get_params(self, ctx) -> List["Parameter"]:
        regular_options = super().get_params(ctx)
        res: List[Parameter] = (
            list(
                self.dynamic_options_generator(
                    CallContext(
                        ctx.params,
                        get_extra_keys(ctx.args),
                        [o.name for o in regular_options],
                    )
                )
            )
            if self.dynamic_options_generator is not None
            else []
        ) + regular_options

        if self.dynamic_metavar is not None:
            kw_param = [p for p in res if p.name == self.dynamic_metavar]
            if len(kw_param) > 0:
                res.remove(kw_param[0])
        if self.pass_from_parent is not None:
            res = [
                o
                for o in res
                if o.name not in self.pass_from_parent
                or o.name not in ctx.parent.params
                or ctx.parent.params[o.name] is None
            ]
        return res

    @property
    def help(self):
        cmd_name = self._get_cmd_name_for_docs_link()
        if self.lazy_help:
            if "/" in cmd_name:
                cmd_name = cmd_name[: cmd_name.index("/")]
            return self._add_docs_link(self.lazy_help(), cmd_name)
        return self._add_docs_link(self._help, cmd_name)

    @help.setter
    def help(self, value):
        self._help = value


class MlemGroup(MlemMixin, TyperGroup):
    order = ["common", "object", "runtime", "other"]

    def __init__(
        self,
        name: Optional[str] = None,
        commands: Optional[
            Union[Dict[str, Command], Sequence[Command]]
        ] = None,
        section: str = "other",
        aliases: List[str] = None,
        help: str = None,
        **attrs: Any,
    ) -> None:
        super().__init__(
            name=name,
            help=help,
            aliases=aliases,
            section=section,
            commands=commands,
            **attrs,
        )

    def format_commands(self, ctx: Context, formatter: HelpFormatter) -> None:
        commands = []
        for subcommand in self.list_commands(ctx):
            cmd = self.get_command(ctx, subcommand)
            # What is this, the tool lied about a command.  Ignore it
            if cmd is None:
                continue
            if cmd.hidden:
                continue

            commands.append((subcommand, cmd))

        # allow for 3 times the default spacing
        if len(commands) > 0:
            limit = formatter.width - 6 - max(len(cmd[0]) for cmd in commands)

            sections = defaultdict(list)
            for subcommand, cmd in commands:
                help = cmd.get_short_help_str(limit)
                if isinstance(cmd, (MlemCommand, MlemGroup)):
                    section = cmd.section
                    aliases = (
                        f" ({','.join(cmd.aliases)})" if cmd.aliases else ""
                    )
                else:
                    section = "other"
                    aliases = ""

                sections[section].append((subcommand + aliases, help))

            for section in self.order:
                if sections[section]:
                    with formatter.section(
                        gettext(f"{section} commands".capitalize())
                    ):
                        formatter.write_dl(sections[section])

    def get_command(self, ctx: Context, cmd_name: str) -> Optional[Command]:
        cmd = super().get_command(ctx, cmd_name)
        if cmd is not None:
            return cmd
        for name in self.list_commands(ctx):
            cmd = self.get_command(ctx, name)
            if (
                isinstance(cmd, (MlemCommand, MlemGroup))
                and cmd.aliases
                and cmd_name in cmd.aliases
            ):
                return cmd
        return None

    @property
    def help(self):
        cmd_name = self._get_cmd_name_for_docs_link()
        if "/" in cmd_name:
            cmd_name = cmd_name[: cmd_name.index("/")]
        return self._add_docs_link(self._help, cmd_name)

    @help.setter
    def help(self, value):
        self._help = value


def mlem_group(section, aliases: Optional[List[str]] = None):
    class MlemGroupSection(MlemGroup):
        def __init__(self, *args, **kwargs):
            super().__init__(*args, section=section, aliases=aliases, **kwargs)

    return MlemGroupSection


def mlem_group_callback(group: Typer, required: Optional[List[str]] = None):
    def decorator(f):
        @wraps(f)
        def inner(*args, **kwargs):
            ctx = click.get_current_context()
            if ctx.invoked_subcommand is not None:
                return None
            if required is not None:
                for req in required:
                    if req not in kwargs or kwargs[req] is None:
                        param = [
                            p
                            for p in ctx.command.get_params(ctx)
                            if p.name == req
                        ][0]
                        raise MissingParameter(ctx=ctx, param=param)
            return f(*args, **kwargs)

        return group.callback(invoke_without_command=True)(
            wrap_mlem_cli_call(inner, None)
        )

    return decorator


app = Typer(
    cls=MlemGroup,
    context_settings={"help_option_names": ["-h", "--help"]},
)
# available from typer>=0.6
app.pretty_exceptions_enable = False
app.pretty_exceptions_show_locals = False


@app.callback(no_args_is_help=True, invoke_without_command=True)
def mlem_callback(
    ctx: Context,
    show_version: bool = Option(
        False, "--version", help="Show version and exit"
    ),
    verbose: bool = Option(
        False, "--verbose", "-v", help="Print debug messages"
    ),
    traceback: bool = Option(False, "--traceback", "--tb", hidden=True),
    quiet: bool = Option(False, "--quiet", "-q", help="Suppress output"),
):
    """\b
    MLEM is a tool to help you version and deploy your Machine Learning models:
    * Serialize any model trained in Python into ready-to-deploy format
    * Model lifecycle management using Git and GitOps principles
    * Provider-agnostic deployment
    \b
    Documentation: <https://mlem.ai/doc>
    """
    mark_as_cli()
    if ctx.invoked_subcommand is None and show_version:
        with cli_echo():
            echo(EMOJI_MLEM + f"MLEM Version: {version.__version__}")
    if verbose:
        logger = logging.getLogger("mlem")
        logger.handlers[0].setLevel(logging.DEBUG)
        logger.setLevel(logging.DEBUG)
    ctx.obj = {
        "traceback": traceback or verbose or LOCAL_CONFIG.DEBUG,
        "quiet": quiet,
    }


def get_cmd_name(ctx: Context, no_aliases=False, sep=" "):
    pieces = []
    while ctx.parent is not None:
        pieces.append(ctx.command.name if no_aliases else ctx.info_name)
        ctx = ctx.parent
    return sep.join(reversed(pieces))


def mlem_command(
    *args,
    section="other",
    aliases=None,
    options_metavar="[options]",
    parent=app,
    mlem_cls=None,
    dynamic_metavar=None,
    dynamic_options_generator=None,
    lazy_help=None,
    pass_from_parent: Optional[List[str]] = None,
    no_pass_from_parent: Optional[List[str]] = None,
    **kwargs,
):
    def decorator(f):
        context_settings = kwargs.get("context_settings", {})
        if dynamic_options_generator:
            context_settings.update({"allow_extra_args": True})
        if no_pass_from_parent is not None:
            _pass_from_parent = [
                a
                for a in inspect.getfullargspec(f).args
                if a not in no_pass_from_parent
            ]
        else:
            _pass_from_parent = pass_from_parent
        call = wrap_mlem_cli_call(f, _pass_from_parent)
        return parent.command(
            *args,
            options_metavar=options_metavar,
            context_settings=context_settings,
            **kwargs,
            cls=partial(
                mlem_cls or MlemCommand,
                section=section,
                aliases=aliases,
                dynamic_options_generator=dynamic_options_generator,
                dynamic_metavar=dynamic_metavar,
                lazy_help=lazy_help,
                pass_from_parent=pass_from_parent,
            ),
        )(call)

    return decorator


def wrap_mlem_cli_call(f, pass_from_parent: Optional[List[str]]):
    @wraps(f)
    def inner(*iargs, **ikwargs):
        error = None
        ctx = click.get_current_context()
        cmd_name = get_cmd_name(ctx)
        with telemetry.event_scope("cli", cmd_name) as event:
            try:
                if pass_from_parent is not None:
                    ikwargs.update(
                        {
                            o: ctx.parent.params[o]
                            for o in pass_from_parent
                            if o in ctx.parent.params
                            and (o not in ikwargs or ikwargs[o] is None)
                        }
                    )
                with (cli_echo() if not ctx.obj["quiet"] else no_echo()):
                    f(*iargs, **ikwargs)
            except (ClickException, Exit, Abort) as e:
                error = f"{e.__class__.__module__}.{e.__class__.__name__}"
                raise
            except MlemError as e:
                error = f"{e.__class__.__module__}.{e.__class__.__name__}"
                if ctx.obj["traceback"]:
                    raise
                with stderr_echo():
                    echo(EMOJI_FAIL + color(str(e), col=typer.colors.RED))
                raise typer.Exit(1)
            except ValidationError as e:
                error = f"{e.__class__.__module__}.{e.__class__.__name__}"
                if ctx.obj["traceback"]:
                    raise
                msgs = "\n".join(_format_validation_error(e))
                with stderr_echo():
                    echo(EMOJI_FAIL + color("Error:\n", "red") + msgs)
                raise typer.Exit(1)
            except Exception as e:  # pylint: disable=broad-except
                error = f"{e.__class__.__module__}.{e.__class__.__name__}"
                if ctx.obj["traceback"]:
                    raise
                with stderr_echo():
                    echo(
                        EMOJI_FAIL
                        + color(
                            "Unexpected error: " + str(e), col=typer.colors.RED
                        )
                    )
                    echo(
                        "Please report it here: <https://github.com/iterative/mlem/issues>"
                    )
                raise typer.Exit(1)
            finally:
                if error is not None or ctx.invoked_subcommand is None:
                    telemetry.send_event(
                        event.interface,
                        event.action,
                        error,
                        **event.kwargs,
                    )
<<<<<<< HEAD
=======
                )
                echo(TRACEBACK_SUGGESTION_MESSAGE)
                echo(
                    "Please report it here: <https://github.com/iterative/mlem/issues>"
                )
            raise typer.Exit(1)
        finally:
            if error is not None or ctx.invoked_subcommand is None:
                telemetry.send_cli_call(cmd_name, error=error, **res)
>>>>>>> abb05dca

    return inner


option_project = Option(
    None,
    "-p",
    "--project",
    help="Path to MLEM project",
    metavar=PATH_METAVAR,
    show_default="none",  # type: ignore
)
option_method = Option(
    PREDICT_METHOD_NAME,
    "-m",
    "--method",
    help="Which model method is to be applied",
)
option_rev = Option(None, "--rev", help="Repo revision to use", show_default="none", metavar=COMMITISH_METAVAR)  # type: ignore
option_target_project = Option(
    None,
    "--target-project",
    "--tp",
    help="Project to save target to",
    metavar=PATH_METAVAR,
    show_default="none",  # type: ignore
)
option_json = Option(False, "--json", help="Output as json")
option_data_project = Option(
    None,
    "--data-project",
    "--dp",
    metavar=PATH_METAVAR,
    help="Project with data",
)
option_data_rev = Option(
    None,
    "--data-rev",
    "--dr",
    help="Revision of data",
    metavar=COMMITISH_METAVAR,
)
option_model_project = Option(
    None,
    "--model-project",
    "--mp",
    metavar=PATH_METAVAR,
    help="Project with model",
)
option_model_rev = Option(
    None,
    "--model-rev",
    "--mr",
    help="Revision of model",
    metavar=COMMITISH_METAVAR,
)
option_model = Option(
    ...,
    "-m",
    "--model",
    help="Path to MLEM model",
    metavar=PATH_METAVAR,
)
option_data = Option(
    ..., "-d", "--data", help="Path to MLEM dataset", metavar=PATH_METAVAR
)


def option_load(type_: str = None):
    type_ = type_ + " " if type_ is not None else ""
    return Option(
        None,
        "-l",
        f"--{LOAD_PARAM_NAME}",
        help=f"File to load {type_}config from",
        metavar=PATH_METAVAR,
    )


def option_file_conf(type_: str = None):
    type_ = f"for {type_} " if type_ is not None else ""
    return Option(
        None,
        "-f",
        f"--{FILE_CONF_PARAM_NAME}",
        help=f"File with options {type_}in format `field.name=path_to_config`",
    )<|MERGE_RESOLUTION|>--- conflicted
+++ resolved
@@ -479,6 +479,7 @@
                             "Unexpected error: " + str(e), col=typer.colors.RED
                         )
                     )
+                    echo(TRACEBACK_SUGGESTION_MESSAGE)
                     echo(
                         "Please report it here: <https://github.com/iterative/mlem/issues>"
                     )
@@ -491,18 +492,6 @@
                         error,
                         **event.kwargs,
                     )
-<<<<<<< HEAD
-=======
-                )
-                echo(TRACEBACK_SUGGESTION_MESSAGE)
-                echo(
-                    "Please report it here: <https://github.com/iterative/mlem/issues>"
-                )
-            raise typer.Exit(1)
-        finally:
-            if error is not None or ctx.invoked_subcommand is None:
-                telemetry.send_cli_call(cmd_name, error=error, **res)
->>>>>>> abb05dca
 
     return inner
 
