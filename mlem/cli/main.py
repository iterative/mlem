import inspect
import logging
from collections import defaultdict
from functools import partial, wraps
from gettext import gettext
from typing import (
    Any,
    Callable,
    Dict,
    Iterable,
    List,
    Optional,
    Sequence,
    Union,
)

import click
import typer
from click import Abort, ClickException, Command, HelpFormatter, Parameter
from click.exceptions import Exit, MissingParameter
from pydantic import ValidationError
from typer import Context, Option, Typer
from typer.core import TyperCommand, TyperGroup

from mlem import LOCAL_CONFIG, version
from mlem.cli.utils import (
    FILE_CONF_PARAM_NAME,
    LOAD_PARAM_NAME,
    NOT_SET,
    CallContext,
    _format_validation_error,
    get_extra_keys,
)
from mlem.constants import MLEM_DIR, PREDICT_METHOD_NAME
from mlem.core.errors import MlemError
from mlem.telemetry import telemetry
from mlem.ui import (
    EMOJI_FAIL,
    EMOJI_MLEM,
    bold,
    cli_echo,
    color,
    echo,
    stderr_echo,
)

PATH_METAVAR = "path"
COMMITISH_METAVAR = "commitish"

PATH_METAVAR = "path"
COMMITISH_METAVAR = "commitish"


class MlemFormatter(HelpFormatter):
    def write_heading(self, heading: str) -> None:
        super().write_heading(bold(heading))


class MlemMixin(Command):
    def __init__(
        self,
        *args,
        section: str = "other",
        aliases: List[str] = None,
        **kwargs,
    ):
        super().__init__(*args, **kwargs)
        self.section = section
        self.aliases = aliases
        self.rich_help_panel = section.capitalize()

    def collect_usage_pieces(self, ctx: Context) -> List[str]:
        return [p.lower() for p in super().collect_usage_pieces(ctx)]

    def get_help(self, ctx: Context) -> str:
        """Formats the help into a string and returns it.

        Calls :meth:`format_help` internally.
        """
        formatter = MlemFormatter(
            width=ctx.terminal_width, max_width=ctx.max_content_width
        )
        self.format_help(ctx, formatter)
        return formatter.getvalue().rstrip("\n")

    def _get_cmd_name_for_docs_link(self):
        ctx = click.get_current_context()
        return get_cmd_name(ctx, no_aliases=True, sep="/")

    @staticmethod
    def _add_docs_link(help, cmd_name):
        return (
            help
            if "Documentation" in help
            else f"{help}\n\nDocumentation: <https://mlem.ai/doc/command-reference/{cmd_name}>"
        )


class MlemCommand(
    MlemMixin,
    TyperCommand,
):
    def __init__(
        self,
        name: Optional[str],
        section: str = "other",
        aliases: List[str] = None,
        help: Optional[str] = None,
        dynamic_options_generator: Callable[
            [CallContext], Iterable[Parameter]
        ] = None,
        dynamic_metavar: str = None,
        lazy_help: Optional[Callable[[], str]] = None,
        pass_from_parent: Optional[List[str]] = None,
        **kwargs,
    ):
        self.dynamic_metavar = dynamic_metavar
        self.dynamic_options_generator = dynamic_options_generator
        self._help = help
        self.lazy_help = lazy_help
        self.pass_from_parent = pass_from_parent
        super().__init__(
            name=name,
            section=section,
            aliases=aliases,
            help=help,
            **kwargs,
        )

    def make_context(
        self,
        info_name: Optional[str],
        args: List[str],
        parent: Optional[Context] = None,
        **extra: Any,
    ) -> Context:
        args_copy = args[:]
        ctx = super().make_context(info_name, args, parent, **extra)
        if not self.dynamic_options_generator:
            return ctx
        extra_args = ctx.args
        params = ctx.params.copy()
        while extra_args:
            ctx.params = params
            ctx.args = args_copy[:]
            with ctx.scope(cleanup=False):
                self.parse_args(ctx, args_copy[:])
                params.update(ctx.params)

            if ctx.args == extra_args:
                break
            extra_args = ctx.args

        return ctx

    def invoke(self, ctx: Context) -> Any:
        ctx.params = {k: v for k, v in ctx.params.items() if v != NOT_SET}
        return super().invoke(ctx)

    def get_params(self, ctx) -> List["Parameter"]:
        regular_options = super().get_params(ctx)
        res: List[Parameter] = (
            list(
                self.dynamic_options_generator(
                    CallContext(
                        ctx.params,
                        get_extra_keys(ctx.args),
                        [o.name for o in regular_options],
                    )
                )
            )
            if self.dynamic_options_generator is not None
            else []
        ) + regular_options

        if self.dynamic_metavar is not None:
            kw_param = [p for p in res if p.name == self.dynamic_metavar]
            if len(kw_param) > 0:
                res.remove(kw_param[0])
        if self.pass_from_parent is not None:
            res = [
                o
                for o in res
                if o.name not in self.pass_from_parent
                or o.name not in ctx.parent.params
                or ctx.parent.params[o.name] is None
            ]
        return res

    @property
    def help(self):
        cmd_name = self._get_cmd_name_for_docs_link()
        if self.lazy_help:
            if "/" in cmd_name:
                cmd_name = cmd_name[: cmd_name.index("/")]
            return self._add_docs_link(self.lazy_help(), cmd_name)
        return self._add_docs_link(self._help, cmd_name)

    @help.setter
    def help(self, value):
        self._help = value


class MlemGroup(MlemMixin, TyperGroup):
    order = ["common", "object", "runtime", "other"]

    def __init__(
        self,
        name: Optional[str] = None,
        commands: Optional[
            Union[Dict[str, Command], Sequence[Command]]
        ] = None,
        section: str = "other",
        aliases: List[str] = None,
        help: str = None,
        **attrs: Any,
    ) -> None:
        super().__init__(
            name=name,
            help=help,
            aliases=aliases,
            section=section,
            commands=commands,
            **attrs,
        )

    def format_commands(self, ctx: Context, formatter: HelpFormatter) -> None:
        commands = []
        for subcommand in self.list_commands(ctx):
            cmd = self.get_command(ctx, subcommand)
            # What is this, the tool lied about a command.  Ignore it
            if cmd is None:
                continue
            if cmd.hidden:
                continue

            commands.append((subcommand, cmd))

        # allow for 3 times the default spacing
        if len(commands) > 0:
            limit = formatter.width - 6 - max(len(cmd[0]) for cmd in commands)

            sections = defaultdict(list)
            for subcommand, cmd in commands:
                help = cmd.get_short_help_str(limit)
                if isinstance(cmd, (MlemCommand, MlemGroup)):
                    section = cmd.section
                    aliases = (
                        f" ({','.join(cmd.aliases)})" if cmd.aliases else ""
                    )
                else:
                    section = "other"
                    aliases = ""

                sections[section].append((subcommand + aliases, help))

            for section in self.order:
                if sections[section]:
                    with formatter.section(
                        gettext(f"{section} commands".capitalize())
                    ):
                        formatter.write_dl(sections[section])

    def get_command(self, ctx: Context, cmd_name: str) -> Optional[Command]:
        cmd = super().get_command(ctx, cmd_name)
        if cmd is not None:
            return cmd
        for name in self.list_commands(ctx):
            cmd = self.get_command(ctx, name)
            if (
                isinstance(cmd, (MlemCommand, MlemGroup))
                and cmd.aliases
                and cmd_name in cmd.aliases
            ):
                return cmd
        return None

    @property
    def help(self):
        cmd_name = self._get_cmd_name_for_docs_link()
        if "/" in cmd_name:
            cmd_name = cmd_name[: cmd_name.index("/")]
        return self._add_docs_link(self._help, cmd_name)

    @help.setter
    def help(self, value):
        self._help = value


def mlem_group(section, aliases: Optional[List[str]] = None):
    class MlemGroupSection(MlemGroup):
        def __init__(self, *args, **kwargs):
            super().__init__(*args, section=section, aliases=aliases, **kwargs)

    return MlemGroupSection


def mlem_group_callback(group: Typer, required: Optional[List[str]] = None):
    def decorator(f):
        @wraps(f)
        def inner(*args, **kwargs):
            ctx = click.get_current_context()
            if ctx.invoked_subcommand is not None:
                return None
            if required is not None:
                for req in required:
                    if req not in kwargs or kwargs[req] is None:
                        param = [
                            p
                            for p in ctx.command.get_params(ctx)
                            if p.name == req
                        ][0]
                        raise MissingParameter(ctx=ctx, param=param)
            return f(*args, **kwargs)

        return group.callback(invoke_without_command=True)(
            wrap_mlem_cli_call(inner, None)
        )

    return decorator


app = Typer(
    cls=MlemGroup,
    context_settings={"help_option_names": ["-h", "--help"]},
)
# available from typer>=0.6
app.pretty_exceptions_enable = False
app.pretty_exceptions_show_locals = False


@app.callback(no_args_is_help=True, invoke_without_command=True)
def mlem_callback(
    ctx: Context,
    show_version: bool = Option(
        False, "--version", help="Show version and exit"
    ),
    verbose: bool = Option(
        False, "--verbose", "-v", help="Print debug messages"
    ),
    traceback: bool = Option(False, "--traceback", "--tb", hidden=True),
):
    """\b
    MLEM is a tool to help you version and deploy your Machine Learning models:
    * Serialize any model trained in Python into ready-to-deploy format
    * Model lifecycle management using Git and GitOps principles
    * Provider-agnostic deployment
    \b
    Documentation: <https://mlem.ai/doc>
    """
    if ctx.invoked_subcommand is None and show_version:
        with cli_echo():
            echo(EMOJI_MLEM + f"MLEM Version: {version.__version__}")
    if verbose:
        logger = logging.getLogger("mlem")
        logger.handlers[0].setLevel(logging.DEBUG)
        logger.setLevel(logging.DEBUG)
    ctx.obj = {"traceback": traceback or LOCAL_CONFIG.DEBUG}


def get_cmd_name(ctx: Context, no_aliases=False, sep=" "):
    pieces = []
    while ctx.parent is not None:
        pieces.append(ctx.command.name if no_aliases else ctx.info_name)
        ctx = ctx.parent
    return sep.join(reversed(pieces))


def mlem_command(
    *args,
    section="other",
    aliases=None,
    options_metavar="[options]",
    parent=app,
    mlem_cls=None,
    dynamic_metavar=None,
    dynamic_options_generator=None,
    lazy_help=None,
    pass_from_parent: Optional[List[str]] = None,
    no_pass_from_parent: Optional[List[str]] = None,
    **kwargs,
):
    def decorator(f):
        context_settings = kwargs.get("context_settings", {})
        if dynamic_options_generator:
            context_settings.update(
                {"allow_extra_args": True, "ignore_unknown_options": True}
            )
        if no_pass_from_parent is not None:
            _pass_from_parent = [
                a
                for a in inspect.getfullargspec(f).args
                if a not in no_pass_from_parent
            ]
        else:
            _pass_from_parent = pass_from_parent
        call = wrap_mlem_cli_call(f, _pass_from_parent)
        return parent.command(
            *args,
            options_metavar=options_metavar,
            context_settings=context_settings,
            **kwargs,
            cls=partial(
                mlem_cls or MlemCommand,
                section=section,
                aliases=aliases,
                dynamic_options_generator=dynamic_options_generator,
                dynamic_metavar=dynamic_metavar,
                lazy_help=lazy_help,
                pass_from_parent=pass_from_parent,
            ),
        )(call)

    return decorator


def wrap_mlem_cli_call(f, pass_from_parent: Optional[List[str]]):
    @wraps(f)
    def inner(*iargs, **ikwargs):
        res = {}
        error = None
        ctx = click.get_current_context()
        cmd_name = get_cmd_name(ctx)
        try:
            if pass_from_parent is not None:
                ikwargs.update(
                    {
                        o: ctx.parent.params[o]
                        for o in pass_from_parent
                        if o in ctx.parent.params
                        and (o not in ikwargs or ikwargs[o] is None)
                    }
                )
            with cli_echo():
                res = f(*iargs, **ikwargs) or {}
            res = {f"cmd_{cmd_name}_{k}": v for k, v in res.items()}
        except (ClickException, Exit, Abort) as e:
            error = f"{e.__class__.__module__}.{e.__class__.__name__}"
            raise
        except MlemError as e:
            error = f"{e.__class__.__module__}.{e.__class__.__name__}"
            if ctx.obj["traceback"]:
                raise
            with stderr_echo():
                echo(EMOJI_FAIL + color(str(e), col=typer.colors.RED))
            raise typer.Exit(1)
        except ValidationError as e:
            error = f"{e.__class__.__module__}.{e.__class__.__name__}"
            if ctx.obj["traceback"]:
                raise
            msgs = "\n".join(_format_validation_error(e))
            with stderr_echo():
                echo(EMOJI_FAIL + color("Error:\n", "red") + msgs)
            raise typer.Exit(1)
        except Exception as e:  # pylint: disable=broad-except
            error = f"{e.__class__.__module__}.{e.__class__.__name__}"
            if ctx.obj["traceback"]:
                raise
            with stderr_echo():
                echo(
                    EMOJI_FAIL
                    + color(
                        "Unexpected error: " + str(e), col=typer.colors.RED
                    )
                )
                echo(
                    "Please report it here: <https://github.com/iterative/mlem/issues>"
                )
            raise typer.Exit(1)
        finally:
            if error is not None or ctx.invoked_subcommand is None:
                telemetry.send_cli_call(cmd_name, error=error, **res)

    return inner


option_project = Option(
    None,
    "-p",
    "--project",
    help="Path to MLEM project",
    metavar=PATH_METAVAR,
    show_default="none",  # type: ignore
)
option_method = Option(
    PREDICT_METHOD_NAME,
    "-m",
    "--method",
    help="Which model method is to be applied",
)
option_rev = Option(None, "--rev", help="Repo revision to use", show_default="none", metavar=COMMITISH_METAVAR)  # type: ignore
option_index = Option(
    None,
    "--index/--no-index",
    help="Whether to index output in .mlem directory",
)
option_external = Option(
    None,
    "--external",
    "-e",
    is_flag=True,
    help=f"Save result not in {MLEM_DIR}, but directly in project",
)
option_target_project = Option(
    None,
    "--target-project",
    "--tp",
    help="Project to save target to",
    metavar=PATH_METAVAR,
    show_default="none",  # type: ignore
)
option_json = Option(False, "--json", help="Output as json")
option_data_project = Option(
    None,
    "--data-project",
    "--dr",
    metavar=PATH_METAVAR,
    help="Project with data",
)
option_data_rev = Option(
    None, "--data-rev", help="Revision of data", metavar=COMMITISH_METAVAR
)
option_model = Option(
    ...,
    "-m",
    "--model",
<<<<<<< HEAD
    help="Path to MLEM model object",
    metavar=PATH_METAVAR,
)
option_data = Option(
    ..., "-d", "--data", help="Path to MLEM data object", metavar=PATH_METAVAR
=======
    help="Path to MLEM model",
    metavar=PATH_METAVAR,
)
option_data = Option(
    ..., "-d", "--data", help="Path to MLEM dataset", metavar=PATH_METAVAR
>>>>>>> 044e8781
)


def option_load(type_: str = None):
    type_ = type_ + " " if type_ is not None else ""
    return Option(
        None,
        "-l",
        f"--{LOAD_PARAM_NAME}",
        help=f"File to load {type_}config from",
        metavar=PATH_METAVAR,
    )


def option_conf(type_: str = None):
    type_ = f"for {type_} " if type_ is not None else ""
    return Option(
        None,
        "-c",
        "--conf",
        help=f"Options {type_}in format `field.name=value`",
    )


def option_file_conf(type_: str = None):
    type_ = f"for {type_} " if type_ is not None else ""
    return Option(
        None,
        "-f",
        f"--{FILE_CONF_PARAM_NAME}",
        help=f"File with options {type_}in format `field.name=path_to_config`",
    )<|MERGE_RESOLUTION|>--- conflicted
+++ resolved
@@ -524,19 +524,11 @@
     ...,
     "-m",
     "--model",
-<<<<<<< HEAD
-    help="Path to MLEM model object",
-    metavar=PATH_METAVAR,
-)
-option_data = Option(
-    ..., "-d", "--data", help="Path to MLEM data object", metavar=PATH_METAVAR
-=======
     help="Path to MLEM model",
     metavar=PATH_METAVAR,
 )
 option_data = Option(
     ..., "-d", "--data", help="Path to MLEM dataset", metavar=PATH_METAVAR
->>>>>>> 044e8781
 )
 
 
