from json import dumps
from typing import List, Optional

from typer import Argument, Option, Typer

from mlem.api import import_object
from mlem.cli.main import (
    PATH_METAVAR,
    app,
    mlem_command,
    mlem_group,
    mlem_group_callback,
    option_data,
    option_data_project,
    option_data_rev,
    option_file_conf,
    option_json,
    option_load,
    option_method,
    option_project,
    option_rev,
    option_target_project,
)
from mlem.cli.utils import (
    abc_fields_parameters,
    config_arg,
    for_each_impl,
    lazy_class_docstring,
    make_not_required,
)
from mlem.core.data_type import DataAnalyzer
from mlem.core.errors import UnsupportedDataBatchLoading
from mlem.core.import_objects import ImportHook
from mlem.core.metadata import load_meta
from mlem.core.objects import MlemData, MlemModel
from mlem.runtime.client import Client
from mlem.ui import set_echo
from mlem.utils.entrypoints import list_implementations

option_output = Option(
    None,
    "-o",
    "--output",
    help="Where to save model outputs",
    metavar=PATH_METAVAR,
)
option_import = Option(
    False,
    "-i",
    "--import",
    help="Try to import data on-the-fly",
)
option_import_type = Option(
    None,
    "--import-type",
    "--it",
    # TODO: change ImportHook to MlemObject to support ext machinery
    help=f"Specify how to read data file for import. Available types: {list_implementations(ImportHook)}",
)
option_batch_size = Option(
    None,
    "-b",
    "--batch_size",
    help="Batch size for reading data in batches",
)


@mlem_command("apply", section="runtime")
def apply(
    model: str = Argument(..., metavar="model", help="Path to model object"),
    data_path: str = Argument(..., metavar="data", help="Path to data object"),
    project: Optional[str] = option_project,
    rev: Optional[str] = option_rev,
    output: Optional[str] = option_output,
    method: str = option_method,
    data_project: Optional[str] = option_data_project,
    data_rev: Optional[str] = option_data_rev,
<<<<<<< HEAD
    import_: bool = Option(
        False,
        "-i",
        "--import",
        help="Try to import data on-the-fly",
    ),
    import_type: str = Option(
        None,
        "--import-type",
        "--it",
        # TODO: change ImportHook to MlemObject to support ext machinery
        help=f"Specify how to read data file for import. Available types: {list_implementations(ImportHook)}",
    ),
    batch_size: Optional[int] = Option(
        None,
        "-b",
        "--batch_size",
        help="Batch size for reading data in batches.",
    ),
=======
    import_: bool = option_import,
    import_type: str = option_import_type,
    batch_size: Optional[int] = option_batch_size,
    index: bool = option_index,
    external: bool = option_external,
>>>>>>> f47bf345
    json: bool = option_json,
):
    """Apply a model to data. The result will be saved as a MLEM object to `output` if
    provided. Otherwise, it will be printed to `stdout`.
    """
    from mlem.api import apply

    with set_echo(None if json else ...):
        if import_:
            if batch_size:
                raise UnsupportedDataBatchLoading(
                    "Batch data loading is currently not supported for loading data on-the-fly"
                )
            data = import_object(
                data_path,
                project=data_project,
                rev=data_rev,
                type_=import_type,
            )
        else:
            data = load_meta(
                data_path,
                data_project,
                data_rev,
                load_value=batch_size is None,
                force_type=MlemData,
            )
        meta = load_meta(model, project, rev, force_type=MlemModel)

        result = apply(
            meta,
            data,
            method=method,
            output=output,
            batch_size=batch_size,
        )
    if output is None and json:
        print(
            dumps(
                DataAnalyzer.analyze(result).get_serializer().serialize(result)
            )
        )


<<<<<<< HEAD
@mlem_command("apply-remote", section="runtime")
def apply_remote(
    subtype: str = Argument(
        "",
        help=f"Type of client. Choices: {list_implementations(Client)}",
        show_default=False,
    ),
    data: str = Argument(..., help="Path to data object"),
    project: Optional[str] = option_project,
    rev: Optional[str] = option_rev,
    output: Optional[str] = Option(
        None, "-o", "--output", help="Where to store the outputs."
    ),
    target_project: Optional[str] = option_target_project,
    method: str = option_method,
    json: bool = option_json,
    load: Optional[str] = option_load("client"),
    conf: List[str] = option_conf("client"),
    file_conf: List[str] = option_file_conf("client"),
):
    """Apply a model (deployed somewhere remotely) to data. Resulting data will be saved as MLEM object to `output` if it is provided, otherwise will be printed
=======
apply_remote = Typer(
    name="apply-remote",
    help="""Apply a deployed-model (possibly remotely) to data. The results will be saved as
a MLEM object to `output` if provided. Otherwise, it will be printed to
`stdout`.
    """,
    cls=mlem_group("runtime"),
    subcommand_metavar="client",
)
app.add_typer(apply_remote)
>>>>>>> f47bf345


def _apply_remote(
    data,
    project,
    rev,
    index,
    method,
    output,
    target_project,
    json,
    type_name,
    load,
    file_conf,
    kwargs,
):
    client = config_arg(
        Client,
        load,
        type_name,
        conf=None,
        file_conf=file_conf,
        **(kwargs or {}),
    )

    with set_echo(None if json else ...):
        result = run_apply_remote(
<<<<<<< HEAD
            client, data, project, rev, method, output, target_project
=======
            client,
            data,
            project,
            rev,
            index,
            method,
            output,
            target_project,
>>>>>>> f47bf345
        )
    if output is None and json:
        print(
            dumps(
                DataAnalyzer.analyze(result).get_serializer().serialize(result)
            )
        )


@mlem_group_callback(apply_remote, required=["data", "load"])
def apply_remote_load(
    data: str = make_not_required(option_data),
    project: Optional[str] = option_project,
    rev: Optional[str] = option_rev,
    output: Optional[str] = option_output,
    target_project: Optional[str] = option_target_project,
    method: str = option_method,
    index: bool = option_index,
    json: bool = option_json,
    load: Optional[str] = option_load("client"),
):
    return _apply_remote(
        data,
        project,
        rev,
        index,
        method,
        output,
        target_project,
        json,
        None,
        load,
        None,
        None,
    )


@for_each_impl(Client)
def create_apply_remote(type_name):
    @mlem_command(
        type_name,
        section="clients",
        parent=apply_remote,
        dynamic_metavar="__kwargs__",
        dynamic_options_generator=abc_fields_parameters(type_name, Client),
        hidden=type_name.startswith("_"),
        lazy_help=lazy_class_docstring(Client.abs_name, type_name),
        no_pass_from_parent=["file_conf"],
    )
    def apply_remote_func(
        data: str = option_data,
        project: Optional[str] = option_project,
        rev: Optional[str] = option_rev,
        output: Optional[str] = option_output,
        target_project: Optional[str] = option_target_project,
        method: str = option_method,
        index: bool = option_index,
        json: bool = option_json,
        file_conf: List[str] = option_file_conf("client"),
        **__kwargs__,
    ):
        return _apply_remote(
            data,
            project,
            rev,
            index,
            method,
            output,
            target_project,
            json,
            type_name,
            None,
            file_conf,
            __kwargs__,
        )


def run_apply_remote(
    client: Client,
    data_path: str,
    project,
    rev,
    method,
    output,
    target_project,
):
    from mlem.api import apply_remote

    data = load_meta(
        data_path,
        project,
        rev,
        load_value=True,
        force_type=MlemData,
    )
    result = apply_remote(
        client,
        data,
        method=method,
        output=output,
        target_project=target_project,
    )
    return result<|MERGE_RESOLUTION|>--- conflicted
+++ resolved
@@ -75,33 +75,9 @@
     method: str = option_method,
     data_project: Optional[str] = option_data_project,
     data_rev: Optional[str] = option_data_rev,
-<<<<<<< HEAD
-    import_: bool = Option(
-        False,
-        "-i",
-        "--import",
-        help="Try to import data on-the-fly",
-    ),
-    import_type: str = Option(
-        None,
-        "--import-type",
-        "--it",
-        # TODO: change ImportHook to MlemObject to support ext machinery
-        help=f"Specify how to read data file for import. Available types: {list_implementations(ImportHook)}",
-    ),
-    batch_size: Optional[int] = Option(
-        None,
-        "-b",
-        "--batch_size",
-        help="Batch size for reading data in batches.",
-    ),
-=======
     import_: bool = option_import,
     import_type: str = option_import_type,
     batch_size: Optional[int] = option_batch_size,
-    index: bool = option_index,
-    external: bool = option_external,
->>>>>>> f47bf345
     json: bool = option_json,
 ):
     """Apply a model to data. The result will be saved as a MLEM object to `output` if
@@ -146,29 +122,6 @@
         )
 
 
-<<<<<<< HEAD
-@mlem_command("apply-remote", section="runtime")
-def apply_remote(
-    subtype: str = Argument(
-        "",
-        help=f"Type of client. Choices: {list_implementations(Client)}",
-        show_default=False,
-    ),
-    data: str = Argument(..., help="Path to data object"),
-    project: Optional[str] = option_project,
-    rev: Optional[str] = option_rev,
-    output: Optional[str] = Option(
-        None, "-o", "--output", help="Where to store the outputs."
-    ),
-    target_project: Optional[str] = option_target_project,
-    method: str = option_method,
-    json: bool = option_json,
-    load: Optional[str] = option_load("client"),
-    conf: List[str] = option_conf("client"),
-    file_conf: List[str] = option_file_conf("client"),
-):
-    """Apply a model (deployed somewhere remotely) to data. Resulting data will be saved as MLEM object to `output` if it is provided, otherwise will be printed
-=======
 apply_remote = Typer(
     name="apply-remote",
     help="""Apply a deployed-model (possibly remotely) to data. The results will be saved as
@@ -179,14 +132,12 @@
     subcommand_metavar="client",
 )
 app.add_typer(apply_remote)
->>>>>>> f47bf345
 
 
 def _apply_remote(
     data,
     project,
     rev,
-    index,
     method,
     output,
     target_project,
@@ -207,18 +158,13 @@
 
     with set_echo(None if json else ...):
         result = run_apply_remote(
-<<<<<<< HEAD
-            client, data, project, rev, method, output, target_project
-=======
             client,
             data,
             project,
             rev,
-            index,
             method,
             output,
             target_project,
->>>>>>> f47bf345
         )
     if output is None and json:
         print(
@@ -236,7 +182,6 @@
     output: Optional[str] = option_output,
     target_project: Optional[str] = option_target_project,
     method: str = option_method,
-    index: bool = option_index,
     json: bool = option_json,
     load: Optional[str] = option_load("client"),
 ):
@@ -244,7 +189,6 @@
         data,
         project,
         rev,
-        index,
         method,
         output,
         target_project,
@@ -275,7 +219,6 @@
         output: Optional[str] = option_output,
         target_project: Optional[str] = option_target_project,
         method: str = option_method,
-        index: bool = option_index,
         json: bool = option_json,
         file_conf: List[str] = option_file_conf("client"),
         **__kwargs__,
@@ -284,7 +227,6 @@
             data,
             project,
             rev,
-            index,
             method,
             output,
             target_project,
