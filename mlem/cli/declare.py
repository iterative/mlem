import itertools
from typing import Type

from typer import Argument, Typer
from yaml import safe_dump

<<<<<<< HEAD
from ..core.base import build_mlem_object
from ..core.objects import MlemObject
from .main import mlem_command, option_project, wrap_build_error
=======
from ..core.base import MlemABC, build_mlem_object, load_impl_ext
from ..core.meta_io import Location
from ..core.objects import MlemDeployment, MlemObject
from ..utils.entrypoints import list_abstractions, list_implementations
from .main import (
    app,
    mlem_command,
    mlem_group,
    option_external,
    option_index,
    option_project,
)
from .utils import (
    CliTypeField,
    _option_from_field,
    _options_from_model,
    abc_fields_parameters,
    lazy_class_docstring,
    wrap_build_error,
)
>>>>>>> f47bf345

declare = Typer(
    name="declare",
    help="""Declares a new MLEM Object metafile from config args and config files.
    """,
    cls=mlem_group("object"),
    subcommand_metavar="subtype",
)
app.add_typer(declare)


def create_declare_mlem_object(type_name, cls: Type[MlemObject]):
    if cls.__is_root__:
        typer = Typer(
            name=type_name, help=cls.__doc__, cls=mlem_group("Mlem Objects")
        )
        declare.add_typer(typer)

        for subtype in list_implementations(MlemObject, cls):
            create_declare_mlem_object_subcommand(
                typer, subtype, type_name, cls
            )


def add_env_params_deployment(subtype, parent_cls: Type[MlemDeployment]):
    try:
        impl = load_impl_ext(parent_cls.object_type, subtype)
    except ImportError:
        return lambda ctx: []

    assert issubclass(impl, MlemDeployment)  # just to help mypy
    env_impl = impl.env_type
    return lambda ctx: itertools.chain(
        abc_fields_parameters(subtype, parent_cls)(ctx),
        _options_from_model(env_impl, ctx, path="env", force_not_set=True),
        (
            _option_from_field(
                CliTypeField(
                    path="env",
                    required=False,
                    allow_none=False,
                    type_=str,
                    help="",
                    default=env_impl.type,
                    is_list=False,
                    is_mapping=False,
                ),
                "env",
            ),
        ),
    )


_add_fields = {"deployment": add_env_params_deployment}


<<<<<<< HEAD
@mlem_command("declare", section="object")
def declare(
    object_type: str = Argument(..., help="Type of metafile to create"),
    subtype: str = Argument("", help="Subtype of MLEM object"),
    conf: Optional[List[str]] = Option(
        None,
        "-c",
        "--conf",
        help="Values for object fields in format `field.nested.name=value`",
    ),
    path: str = Argument(..., help="Where to save object"),
    project: str = option_project,
):
    """Creates new mlem object metafile from conf args and config files

    Examples:
        Create heroku deployment
        $ mlem declare env heroku production -c api_key=<...>
    """
    cls = MlemObject.__type_map__[object_type]
    with wrap_build_error(subtype, cls):
        meta = build_mlem_object(cls, subtype, conf, [])
    meta.dump(path, project=project)
=======
def create_declare_mlem_object_subcommand(
    parent: Typer, subtype: str, type_name: str, parent_cls
):
    @mlem_command(
        subtype,
        section="MLEM Objects",
        parent=parent,
        dynamic_metavar="__kwargs__",
        dynamic_options_generator=_add_fields.get(
            parent_cls.object_type, abc_fields_parameters
        )(subtype, parent_cls),
        hidden=subtype.startswith("_"),
        lazy_help=lazy_class_docstring(type_name, subtype),
    )
    def subtype_command(
        path: str = Argument(
            ..., help="Where to save the object (.mlem file)"
        ),
        project: str = option_project,
        external: bool = option_external,
        index: bool = option_index,
        **__kwargs__,
    ):
        subtype_cls = load_impl_ext(type_name, subtype)
        cls = subtype_cls.__type_map__[subtype]
        with wrap_build_error(subtype, cls):
            meta = build_mlem_object(
                cls, subtype, str_conf=None, file_conf=[], **__kwargs__
            )
        meta.dump(path, project=project, index=index, external=external)


for meta_type in list_implementations(MlemObject):
    create_declare_mlem_object(meta_type, MlemObject.__type_map__[meta_type])


def create_declare_mlem_abc(abs_name: str):
    try:
        root_cls = MlemABC.abs_types[abs_name]
    except KeyError:
        root_cls = None

    typer = Typer(
        name=abs_name,
        help=root_cls.__doc__
        if root_cls
        else f"Create `{abs_name}` configuration",
        cls=mlem_group("Subtypes"),
    )
    declare.add_typer(typer)

    for subtype in list_implementations(abs_name):
        if root_cls is None:
            try:
                impl = load_impl_ext(abs_name, subtype)
                root_cls = impl.__parent__  # type: ignore[assignment]
            except ImportError:
                pass
        create_declare_mlem_abc_subcommand(typer, subtype, abs_name, root_cls)


def create_declare_mlem_abc_subcommand(
    parent: Typer, subtype: str, abs_name: str, root_cls
):
    @mlem_command(
        subtype,
        section="Subtypes",
        parent=parent,
        dynamic_metavar="__kwargs__",
        dynamic_options_generator=abc_fields_parameters(subtype, root_cls)
        if root_cls
        else None,
        hidden=subtype.startswith("_"),
        lazy_help=lazy_class_docstring(abs_name, subtype),
    )
    def subtype_command(
        path: str = Argument(..., help="Where to save object"),
        project: str = option_project,
        **__kwargs__,
    ):
        with wrap_build_error(subtype, root_cls):
            obj = build_mlem_object(
                root_cls, subtype, str_conf=None, file_conf=[], **__kwargs__
            )
        location = Location.resolve(
            path=path, project=project, rev=None, fs=None
        )
        with location.fs.open(location.fullpath, "w") as f:
            safe_dump(obj.dict(), f)


_exposed = {"server", "client", "docker_registry"}
for abs_name in list_abstractions(include_hidden=False):
    if abs_name not in _exposed:
        continue
    create_declare_mlem_abc(abs_name)
>>>>>>> f47bf345
<|MERGE_RESOLUTION|>--- conflicted
+++ resolved
@@ -4,23 +4,11 @@
 from typer import Argument, Typer
 from yaml import safe_dump
 
-<<<<<<< HEAD
-from ..core.base import build_mlem_object
-from ..core.objects import MlemObject
-from .main import mlem_command, option_project, wrap_build_error
-=======
 from ..core.base import MlemABC, build_mlem_object, load_impl_ext
 from ..core.meta_io import Location
 from ..core.objects import MlemDeployment, MlemObject
 from ..utils.entrypoints import list_abstractions, list_implementations
-from .main import (
-    app,
-    mlem_command,
-    mlem_group,
-    option_external,
-    option_index,
-    option_project,
-)
+from .main import app, mlem_command, mlem_group, option_project
 from .utils import (
     CliTypeField,
     _option_from_field,
@@ -29,7 +17,6 @@
     lazy_class_docstring,
     wrap_build_error,
 )
->>>>>>> f47bf345
 
 declare = Typer(
     name="declare",
@@ -86,31 +73,6 @@
 _add_fields = {"deployment": add_env_params_deployment}
 
 
-<<<<<<< HEAD
-@mlem_command("declare", section="object")
-def declare(
-    object_type: str = Argument(..., help="Type of metafile to create"),
-    subtype: str = Argument("", help="Subtype of MLEM object"),
-    conf: Optional[List[str]] = Option(
-        None,
-        "-c",
-        "--conf",
-        help="Values for object fields in format `field.nested.name=value`",
-    ),
-    path: str = Argument(..., help="Where to save object"),
-    project: str = option_project,
-):
-    """Creates new mlem object metafile from conf args and config files
-
-    Examples:
-        Create heroku deployment
-        $ mlem declare env heroku production -c api_key=<...>
-    """
-    cls = MlemObject.__type_map__[object_type]
-    with wrap_build_error(subtype, cls):
-        meta = build_mlem_object(cls, subtype, conf, [])
-    meta.dump(path, project=project)
-=======
 def create_declare_mlem_object_subcommand(
     parent: Typer, subtype: str, type_name: str, parent_cls
 ):
@@ -130,8 +92,6 @@
             ..., help="Where to save the object (.mlem file)"
         ),
         project: str = option_project,
-        external: bool = option_external,
-        index: bool = option_index,
         **__kwargs__,
     ):
         subtype_cls = load_impl_ext(type_name, subtype)
@@ -140,7 +100,7 @@
             meta = build_mlem_object(
                 cls, subtype, str_conf=None, file_conf=[], **__kwargs__
             )
-        meta.dump(path, project=project, index=index, external=external)
+        meta.dump(path, project=project)
 
 
 for meta_type in list_implementations(MlemObject):
@@ -206,5 +166,4 @@
 for abs_name in list_abstractions(include_hidden=False):
     if abs_name not in _exposed:
         continue
-    create_declare_mlem_abc(abs_name)
->>>>>>> f47bf345
+    create_declare_mlem_abc(abs_name)