--- conflicted
+++ resolved
@@ -2,17 +2,12 @@
 
 from typer import Argument, Option
 
-<<<<<<< HEAD
-from mlem.cli.main import mlem_command, option_rev, option_target_project
-=======
 from mlem.cli.main import (
     PATH_METAVAR,
     mlem_command,
-    option_external,
     option_rev,
     option_target_project,
 )
->>>>>>> f47bf345
 
 
 @mlem_command("link", section="object")
