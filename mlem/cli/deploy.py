from json import dumps
from typing import List, Optional

from typer import Argument, Option, Typer

from mlem.cli.apply import run_apply_remote
from mlem.cli.main import (
    MlemGroupSection,
    app,
    mlem_command,
    option_data_repo,
    option_data_rev,
    option_external,
    option_index,
    option_json,
    option_method,
    option_repo,
    option_rev,
    option_target_repo,
)
from mlem.core.base import parse_string_conf
from mlem.core.dataset_type import DatasetAnalyzer
from mlem.core.errors import DeploymentError
from mlem.core.metadata import load_meta
<<<<<<< HEAD
from mlem.core.objects import MlemDataset, MlemDeploy
=======
from mlem.core.objects import DeployMeta
>>>>>>> 9aeac4a8
from mlem.ui import echo, no_echo, set_echo

deploy = Typer(
    name="deploy", help="Manage deployments", cls=MlemGroupSection("runtime")
)
app.add_typer(deploy)


@mlem_command("create", parent=deploy)
def deploy_create(
    path: str = Argument(
        ...,
        help="Path to deployment meta (will be created if it does not exist)",
    ),
    model: Optional[str] = Option(None, "-m", "--model", help="Path to model"),
    env: Optional[str] = Option(
        None, "-t", "--env", help="Path to target environment"
    ),
    repo: Optional[str] = option_repo,
    external: bool = option_external,
    index: bool = option_index,
    conf: Optional[List[str]] = Option(
        None,
        "-c",
        "--conf",
        help="Configuration for new deployment meta if it does not exist",
    ),
):
    """Deploy a model to target environment. Can use existing deployment declaration or create a new one on-the-fly

    Examples:
        Create new deployment
        $ mlem create env heroku staging -c api_key=...
        $ mlem deploy create service_name -m model -t staging -c name=my_service

        Deploy existing meta
        $ mlem create env heroku staging -c api_key=...
        $ mlem create deployment heroku service_name -c app_name=my_service -c model=model -c env=staging
        $ mlem deploy create service_name
    """
    from mlem.api.commands import deploy

    deploy(
        path,
        model,
        env,
        repo,
        external=external,
        index=index,
        **parse_string_conf(conf or []),
    )


@mlem_command("teardown", parent=deploy)
def deploy_teardown(
    path: str = Argument(..., help="Path to deployment meta"),
    repo: Optional[str] = option_repo,
):
    """Stop and destroy deployed instance

    Examples:
        $ mlem deploy teardown service_name
    """
    deploy_meta = load_meta(path, repo=repo, force_type=MlemDeploy)
    deploy_meta.destroy()


@mlem_command("status", parent=deploy)
def deploy_status(
    path: str = Argument(..., help="Path to deployment meta"),
    repo: Optional[str] = option_repo,
):
    """Print status of deployed service

    Examples:
        $ mlem deploy status service_name
    """
    with no_echo():
        deploy_meta = load_meta(path, repo=repo, force_type=MlemDeploy)
        status = deploy_meta.get_status()
    echo(status)


@mlem_command("apply", parent=deploy)
def deploy_apply(
    path: str = Argument(..., help="Path to deployment meta"),
    repo: Optional[str] = option_repo,
    rev: Optional[str] = option_rev,
    data: str = Argument(..., help="Path to dataset object"),
    data_repo: Optional[str] = option_data_repo,
    data_rev: Optional[str] = option_data_rev,
    output: Optional[str] = Option(
        None, "-o", "--output", help="Where to store the outputs."
    ),
    target_repo: Optional[str] = option_target_repo,
    method: str = option_method,
    index: bool = option_index,
    json: bool = option_json,
):
    """Apply method of deployed service

    Examples:
        $ mlem deploy apply service_name
    """

    with set_echo(None if json else ...):
<<<<<<< HEAD
        deploy_meta = load_meta(path, repo=repo, force_type=MlemDeploy)
=======
        deploy_meta = load_meta(
            path, repo=repo, rev=rev, force_type=DeployMeta
        )
>>>>>>> 9aeac4a8
        if deploy_meta.state is None:
            raise DeploymentError(
                f"{deploy_meta.type} deployment has no state. Either {deploy_meta.type} is not deployed yet or has been un-deployed again."
            )
        client = deploy_meta.state.get_client()

<<<<<<< HEAD
        dataset = load_meta(
            data,
            None,
            None,
            load_value=True,
            force_type=MlemDataset,
        )
        result = apply_remote(
            client,
            dataset,
            method=method,
            output=output,
            index=index,
=======
        result = run_apply_remote(
            client,
            data,
            data_repo,
            data_rev,
            link,
            method,
            output,
            target_repo,
>>>>>>> 9aeac4a8
        )
    if output is None and json:
        print(
            dumps(
                DatasetAnalyzer.analyze(result)
                .get_serializer()
                .serialize(result)
            )
        )<|MERGE_RESOLUTION|>--- conflicted
+++ resolved
@@ -22,11 +22,7 @@
 from mlem.core.dataset_type import DatasetAnalyzer
 from mlem.core.errors import DeploymentError
 from mlem.core.metadata import load_meta
-<<<<<<< HEAD
-from mlem.core.objects import MlemDataset, MlemDeploy
-=======
-from mlem.core.objects import DeployMeta
->>>>>>> 9aeac4a8
+from mlem.core.objects import MlemDeploy
 from mlem.ui import echo, no_echo, set_echo
 
 deploy = Typer(
@@ -133,44 +129,24 @@
     """
 
     with set_echo(None if json else ...):
-<<<<<<< HEAD
-        deploy_meta = load_meta(path, repo=repo, force_type=MlemDeploy)
-=======
         deploy_meta = load_meta(
-            path, repo=repo, rev=rev, force_type=DeployMeta
+            path, repo=repo, rev=rev, force_type=MlemDeploy
         )
->>>>>>> 9aeac4a8
         if deploy_meta.state is None:
             raise DeploymentError(
                 f"{deploy_meta.type} deployment has no state. Either {deploy_meta.type} is not deployed yet or has been un-deployed again."
             )
         client = deploy_meta.state.get_client()
 
-<<<<<<< HEAD
-        dataset = load_meta(
-            data,
-            None,
-            None,
-            load_value=True,
-            force_type=MlemDataset,
-        )
-        result = apply_remote(
-            client,
-            dataset,
-            method=method,
-            output=output,
-            index=index,
-=======
         result = run_apply_remote(
             client,
             data,
             data_repo,
             data_rev,
-            link,
+            index,
             method,
             output,
             target_repo,
->>>>>>> 9aeac4a8
         )
     if output is None and json:
         print(
