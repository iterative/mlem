import os
from pprint import pprint

import click
from fsspec.implementations.local import LocalFileSystem

<<<<<<< HEAD
from mlem.cli.main import mlem_command
=======
from mlem.cli.main import cli
from mlem.core.meta_io import get_fs
>>>>>>> 322cc74a
from mlem.core.metadata import load_meta
from mlem.core.objects import (
    MLEM_DIR,
    MLEM_EXT,
    MlemLink,
    MlemMeta,
    find_object,
)
from mlem.utils.root import find_mlem_root


def _print_objects_of_type(path, type_):
    cls = MlemMeta.__type_map__[type_]
    fs, path = get_fs(path)
    root_path = os.path.join(
        find_mlem_root(path, fs), MLEM_DIR, cls.object_type
    )
    files = fs.glob(os.path.join(root_path, f"**{MLEM_EXT}"), recursive=True)
    if len(files) == 0:
        return
    print(type_.capitalize() + "s:")
    for file in files:
        file = file[: -len(MLEM_EXT)]
        obj_name = os.path.relpath(file, root_path)
        meta = load_meta(obj_name, follow_links=False, fs=fs)
        if (
            isinstance(meta, MlemLink)
            and obj_name != meta.mlem_link[: -len(MLEM_EXT)]
        ):
            link = f"-> {meta.mlem_link}"
        else:
            link = ""
        print("", "-", obj_name, *[link] if link else [])


TYPE_ALIASES = {
    "models": "model",
    "data": "dataset",
    "datasets": "dataset",
}


<<<<<<< HEAD
@mlem_command()
@click.argument("type", default="all")
def ls(type: str):
=======
@cli.command()
@click.argument(
    "type_",
    default="all",
)
@click.option("-r", "--repo", default=".")
def ls(type_: str, repo: str):
>>>>>>> 322cc74a
    """List MLEM objects of {type} in current mlem_root."""
    if type_ == "all":
        for tp in MlemMeta.subtype_mapping():
            _print_objects_of_type(repo, tp)
    else:
        type = TYPE_ALIASES.get(type_, type_)
        _print_objects_of_type(repo, type)


@mlem_command("pprint")
@click.argument("obj")
@click.option(
    "-f",
    "--follow-links",
    default=False,
    type=click.BOOL,
    is_flag=True,
    help="If specified, follow the link to the actual object.",
)
def pretty_print(obj: str, follow_links: bool):
    """Print __str__ for the specified MLEM object."""
    fs = LocalFileSystem()  # TODO: https://github.com/iterative/mlem/issues/31
    tp, _ = find_object(obj, fs)
    pprint(
        MlemMeta.subtype_mapping()[tp].read(
            obj, follow_links=follow_links, fs=fs
        )
    )<|MERGE_RESOLUTION|>--- conflicted
+++ resolved
@@ -4,12 +4,8 @@
 import click
 from fsspec.implementations.local import LocalFileSystem
 
-<<<<<<< HEAD
 from mlem.cli.main import mlem_command
-=======
-from mlem.cli.main import cli
 from mlem.core.meta_io import get_fs
->>>>>>> 322cc74a
 from mlem.core.metadata import load_meta
 from mlem.core.objects import (
     MLEM_DIR,
@@ -52,19 +48,13 @@
 }
 
 
-<<<<<<< HEAD
 @mlem_command()
-@click.argument("type", default="all")
-def ls(type: str):
-=======
-@cli.command()
 @click.argument(
     "type_",
     default="all",
 )
 @click.option("-r", "--repo", default=".")
 def ls(type_: str, repo: str):
->>>>>>> 322cc74a
     """List MLEM objects of {type} in current mlem_root."""
     if type_ == "all":
         for tp in MlemMeta.subtype_mapping():
