--- conflicted
+++ resolved
@@ -70,17 +70,7 @@
         False, "-i", "--ignore-errors", help="Ignore corrupted objects"
     ),
 ):
-<<<<<<< HEAD
-    """List MLEM objects inside a MLEM project.
-
-
-    Examples:
-        $ mlem list https://github.com/iterative/example-mlem
-        $ mlem list -t models
-    """
-=======
     """List MLEM objects inside a MLEM project."""
->>>>>>> 044e8781
     from mlem.api.commands import ls
 
     if type_filter == "all":
