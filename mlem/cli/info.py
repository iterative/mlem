from json import dumps
from pprint import pprint
from typing import List, Optional, Type

from typer import Argument, Option

from mlem.cli.main import mlem_command, option_json, option_project, option_rev
from mlem.cli.utils import Choices
from mlem.core.metadata import load_meta
from mlem.core.objects import MLEM_EXT, MlemLink, MlemObject, TypedLink
from mlem.ui import echo, set_echo

OBJECT_TYPE_NAMES = {"data": "Data"}


def _print_objects_of_type(cls: Type[MlemObject], objects: List[MlemObject]):
    if len(objects) == 0:
        return

    echo(
        OBJECT_TYPE_NAMES.get(
            cls.object_type, cls.object_type.capitalize() + "s"
        )
        + ":"
    )
    for meta in objects:
        if (
            isinstance(meta, MlemLink)
            and meta.name != meta.path[: -len(MLEM_EXT)]
        ):
            link = f"-> {meta.path[:-len(MLEM_EXT)]}"
        else:
            link = ""
        echo("", "-", meta.name, *[link] if link else [])


TYPE_ALIASES = {
    "models": "model",
}


def _list_types():
    return [
        k
        for k, v in MlemObject.non_abstract_subtypes().items()
        if not issubclass(v, TypedLink)
    ]


@mlem_command("list", aliases=["ls"], section="common")
def ls(
    type_filter: Choices("all", *_list_types()) = Option(  # type: ignore[valid-type]
        "all",
        "-t",
        "--type",
        help="Type of objects to list",
    ),
    project: str = Argument(
        "",
        help="Project to list from",
        show_default="current directory",
        metavar="project",
    ),
    rev: Optional[str] = option_rev,
    links: bool = Option(
        True, "+l/-l", "--links/--no-links", help="Whether to include links"
    ),
    json: bool = option_json,
    ignore_errors: bool = Option(
        False, "-i", "--ignore-errors", help="Ignore corrupted objects"
    ),
):
<<<<<<< HEAD
    """List MLEM objects inside a MLEM project (location should be [initialized](/doc/command-reference/init))."""
=======
    """List MLEM objects inside a MLEM project.


    Examples:
        $ mlem list https://github.com/iterative/example-mlem
        $ mlem list -t models
    """
>>>>>>> 15bf4bca
    from mlem.api.commands import ls

    if type_filter == "all":
        types = None
    else:
        types = MlemObject.__type_map__[
            TYPE_ALIASES.get(type_filter, type_filter)
        ]

    objects = ls(
        project or ".",
        rev=rev,
        type_filter=types,
        include_links=links,
        ignore_errors=ignore_errors,
    )
    if json:
        print(
            dumps(
                {
                    cls.object_type: [obj.dict() for obj in objs]
                    for cls, objs in objects.items()
                }
            )
        )
    else:
        for cls, objs in objects.items():
            _print_objects_of_type(cls, objs)
    return {"type_filter": type_filter.value}


@mlem_command("pprint", hidden=True)
def pretty_print(
    path: str = Argument(..., help="Path to object"),
    project: Optional[str] = option_project,
    rev: Optional[str] = option_rev,
    follow_links: bool = Option(
        False,
        "-f",
        "--follow-links",
        help="If specified, follow the link to the actual object.",
    ),
    json: bool = option_json,
):
    """Display all details about a specific MLEM Object from an existing MLEM
    project.
    """
    with set_echo(None if json else ...):
        meta = load_meta(
            path, project, rev, follow_links=follow_links, load_value=False
        ).dict()
    if json:
        print(dumps(meta))
    else:
        pprint(meta)<|MERGE_RESOLUTION|>--- conflicted
+++ resolved
@@ -70,17 +70,8 @@
         False, "-i", "--ignore-errors", help="Ignore corrupted objects"
     ),
 ):
-<<<<<<< HEAD
-    """List MLEM objects inside a MLEM project (location should be [initialized](/doc/command-reference/init))."""
-=======
     """List MLEM objects inside a MLEM project.
-
-
-    Examples:
-        $ mlem list https://github.com/iterative/example-mlem
-        $ mlem list -t models
     """
->>>>>>> 15bf4bca
     from mlem.api.commands import ls
 
     if type_filter == "all":
