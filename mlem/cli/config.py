--- conflicted
+++ resolved
@@ -5,15 +5,9 @@
 from yaml import safe_dump, safe_load
 
 from mlem.cli.main import app, mlem_command, mlem_group, option_project
-<<<<<<< HEAD
 from mlem.config import get_config_cls
 from mlem.constants import MLEM_CONFIG_FILE_NAME
-from mlem.core.base import get_recursively, set_recursively, smart_split
-=======
-from mlem.config import CONFIG_FILE_NAME, get_config_cls
-from mlem.constants import MLEM_DIR
 from mlem.core.base import SmartSplitDict, get_recursively, smart_split
->>>>>>> f47bf345
 from mlem.core.errors import MlemError
 from mlem.core.meta_io import get_fs, get_uri
 from mlem.ui import EMOJI_OK, echo
