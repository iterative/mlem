--- conflicted
+++ resolved
@@ -12,12 +12,7 @@
     mlem_group_callback,
     option_data_project,
     option_data_rev,
-<<<<<<< HEAD
-=======
-    option_external,
     option_file_conf,
-    option_index,
->>>>>>> f47bf345
     option_json,
     option_load,
     option_method,
@@ -71,18 +66,7 @@
     model_project: Optional[str] = option_model_project,
     model_rev: Optional[str] = option_model_rev,
     project: Optional[str] = option_project,
-<<<<<<< HEAD
-    conf: Optional[List[str]] = Option(
-        None,
-        "-c",
-        "--conf",
-        help="Configuration for new deployment meta if it does not exist",
-    ),
-=======
     rev: Optional[str] = option_rev,
-    external: bool = option_external,
-    index: bool = option_index,
->>>>>>> f47bf345
 ):
     """Deploy a model to a target environment. Can use an existing deployment
     declaration or create a new one on-the-fly.
@@ -90,22 +74,12 @@
     from mlem.api.commands import deploy
 
     deploy(
-<<<<<<< HEAD
-        path,
-        model,
-        env,
-        project,
-        **parse_string_conf(conf or []),
-=======
         load,
         load_meta(
             model, project=model_project, rev=model_rev, force_type=MlemModel
         ),
         project=project,
         rev=rev,
-        external=external,
-        index=index,
->>>>>>> f47bf345
     )
 
 
@@ -131,8 +105,6 @@
         model_project: Optional[str] = option_model_project,
         model_rev: Optional[str] = option_model_rev,
         project: Optional[str] = option_project,
-        external: bool = option_external,
-        index: bool = option_index,
         file_conf: List[str] = option_file_conf("deployment"),
         **__kwargs__,
     ):
@@ -161,8 +133,6 @@
                 force_type=MlemModel,
             ),
             project=project,
-            external=external,
-            index=index,
         )
 
 
